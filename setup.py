--- conflicted
+++ resolved
@@ -92,15 +92,11 @@
                     "-DCMAKE_SYSTEM_PROCESSOR=ARM64",
                 ]
             else:  # X64 arch
-<<<<<<< HEAD
                 llvmpath = os.environ.get("LLVM_ROOT_DIR")
                 if llvmpath is None:
                     llvmpath = (
                         subprocess.check_output(["brew", "--prefix", "llvm"]).decode().strip()
                     )
-=======
-                llvmpath = subprocess.check_output(["brew", "--prefix", "llvm"]).decode().strip()
->>>>>>> cfe03396
                 configure_args += [
                     f"-DCMAKE_CXX_COMPILER={llvmpath}/bin/clang++",
                     f"-DCMAKE_LINKER={llvmpath}/bin/lld",
