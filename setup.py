--- conflicted
+++ resolved
@@ -68,11 +68,7 @@
                 "-GNinja",
                 f"-DCMAKE_MAKE_PROGRAM={ninja_path}",
             ]
-<<<<<<< HEAD
-        
-=======
 
->>>>>>> f868e3c5
         build_args = []
 
         if debug:
@@ -80,15 +76,9 @@
             build_args += ["--config", "Debug"]
         else:
             build_args += ["--config", "RelWithDebInfo"]
-<<<<<<< HEAD
-        
-        configure_args += self.cmake_defines
-        
-=======
 
         configure_args += self.cmake_defines
 
->>>>>>> f868e3c5
         # Add more platform dependent options
         if platform.system() == "Darwin":
             #To support ARM64
