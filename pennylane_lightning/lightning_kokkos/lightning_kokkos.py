--- conflicted
+++ resolved
@@ -16,15 +16,11 @@
 This module contains the :class:`~.LightningKokkos` class, a PennyLane simulator device that
 interfaces with C++ for fast linear algebra calculations.
 """
-<<<<<<< HEAD
-from dataclasses import replace
-from numbers import Number
-=======
-
 import os
 import sys
 from os import getenv
->>>>>>> 8f517d24
+from dataclasses import replace
+from numbers import Number
 from pathlib import Path
 from typing import Callable, Optional, Sequence, Tuple, Union
 
@@ -737,46 +733,9 @@
             simulate_and_vjp(
                 circuit, cots, self._statevector, batch_obs=batch_obs, wire_map=self._wire_map
             )
-<<<<<<< HEAD
             for circuit, cots in zip(circuits, cotangents)
         )
         return tuple(zip(*results))
-=======
-
-        tape_return_type = self._check_adjdiff_supported_measurements(measurements)
-
-        if math.allclose(grad_vec, 0) or tape_return_type is None:
-            return lambda tape: math.convert_like(np.zeros(len(tape.trainable_params)), grad_vec)
-
-        if tape_return_type is Expectation:
-            if len(grad_vec) != len(measurements):
-                raise ValueError(
-                    "Number of observables in the tape must be the same as the "
-                    "length of grad_vec in the vjp method"
-                )
-
-            if np.iscomplexobj(grad_vec):
-                raise ValueError(
-                    "The vjp method only works with a real-valued grad_vec when "
-                    "the tape is returning an expectation value"
-                )
-
-            ham = qml.Hamiltonian(grad_vec, [m.obs for m in measurements])
-
-            # pylint: disable=protected-access
-            def processing_fn(tape):
-                nonlocal ham
-                num_params = len(tape.trainable_params)
-
-                if num_params == 0:
-                    return np.array([], dtype=self.state.dtype)
-
-                new_tape = tape.copy()
-                new_tape._measurements = [qml.expval(ham)]
-
-                return self.adjoint_jacobian(new_tape, starting_state, use_device_state)
-
-            return processing_fn
 
     @staticmethod
     def get_c_interface():
@@ -818,5 +777,4 @@
                 lib_location = (Path(path) / lib_name).as_posix()
                 return "LightningKokkosSimulator", lib_location
 
-        raise RuntimeError("'LightningKokkosSimulator' shared library not found")
->>>>>>> 8f517d24
+        raise RuntimeError("'LightningKokkosSimulator' shared library not found")