--- conflicted
+++ resolved
@@ -16,9 +16,5 @@
    Version number (major.minor.patch[-label])
 """
 
-<<<<<<< HEAD
-__version__ = "0.26.0-dev12"
-=======
 
-__version__ = "0.28.0-dev4"
->>>>>>> f868e3c5
+__version__ = "0.28.0-dev4"