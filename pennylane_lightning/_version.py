# Copyright 2020 Xanadu Quantum Technologies Inc.

# Licensed under the Apache License, Version 2.0 (the "License");
# you may not use this file except in compliance with the License.
# You may obtain a copy of the License at

#     http://www.apache.org/licenses/LICENSE-2.0

# Unless required by applicable law or agreed to in writing, software
# distributed under the License is distributed on an "AS IS" BASIS,
# WITHOUT WARRANTIES OR CONDITIONS OF ANY KIND, either express or implied.
# See the License for the specific language governing permissions and
# limitations under the License.

"""Version information.
   Version number (major.minor.patch[-label])
"""


<<<<<<< HEAD
__version__ = "0.28.1_rc0"
=======
__version__ = "0.29.0-dev"
>>>>>>> b8213b6f
<|MERGE_RESOLUTION|>--- conflicted
+++ resolved
@@ -16,9 +16,4 @@
    Version number (major.minor.patch[-label])
 """
 
-
-<<<<<<< HEAD
-__version__ = "0.28.1_rc0"
-=======
-__version__ = "0.29.0-dev"
->>>>>>> b8213b6f
+__version__ = "0.28.1_rc0"