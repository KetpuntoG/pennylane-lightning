--- conflicted
+++ resolved
@@ -20,7 +20,6 @@
 import numpy as np
 
 import pennylane as qml
-<<<<<<< HEAD
 from pennylane.devices import Device, ExecutionConfig, DefaultExecutionConfig
 from pennylane.devices.modifiers import convert_single_circuit_to_batch, simulator_tracking
 from pennylane.devices.preprocess import (
@@ -31,16 +30,10 @@
     validate_observables,
     no_sampling,
 )
-from pennylane.tape import QuantumTape
+from pennylane.tape import QuantumTape, QuantumScript
 from pennylane.transforms.core import TransformProgram
 from pennylane.typing import Result, ResultBatch
 from pennylane_lightning.lightning_qubit.device_modifiers import convert_single_circuit_to_batch
-=======
-
-
-from pennylane.tape import QuantumScript
-from pennylane.typing import Result
->>>>>>> cd2828a6
 
 from ._state_vector import LightningStateVector
 from ._measurements import LightningMeasurements
@@ -61,14 +54,9 @@
 QuantumTape_or_Batch = Union[QuantumTape, QuantumTapeBatch]
 PostprocessingFn = Callable[[ResultBatch], Result_or_ResultBatch]
 
-<<<<<<< HEAD
-
-def simulate(circuit: QuantumTape, dtype=np.complex128) -> Result:
-    """Simulate a single quantum script.a
-=======
+
 def simulate(circuit: QuantumScript, state: LightningStateVector, dtype=np.complex128) -> Result:
     """Simulate a single quantum script.
->>>>>>> cd2828a6
 
     Args:
         circuit (QuantumTape): The single circuit to simulate
@@ -360,4 +348,4 @@
         execution_config: ExecutionConfig = DefaultExecutionConfig,
     ):
         results = tuple(simulate_and_jacobian(c) for c in circuits)
-        return tuple(zip(*results))+        return tuple(zip(*results))
