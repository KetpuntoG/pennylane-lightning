# Copyright 2018-2024 Xanadu Quantum Technologies Inc.

# Licensed under the Apache License, Version 2.0 (the "License");
# you may not use this file except in compliance with the License.
# You may obtain a copy of the License at

#     http://www.apache.org/licenses/LICENSE-2.0

# Unless required by applicable law or agreed to in writing, software
# distributed under the License is distributed on an "AS IS" BASIS,
# WITHOUT WARRANTIES OR CONDITIONS OF ANY KIND, either express or implied.
# See the License for the specific language governing permissions and
# limitations under the License.
"""
This module contains the LightningQubit2 class that inherits from the new device interface.

"""
from typing import Union, Sequence, Optional
from dataclasses import replace
import numpy as np

import pennylane as qml
from pennylane.devices import Device, ExecutionConfig, DefaultExecutionConfig
from pennylane.devices.preprocess import (
    decompose,
    validate_device_wires,
    decompose,
    validate_measurements,
    validate_observables,
    no_sampling,
)
from pennylane.devices.qubit.sampling import get_num_shots_and_executions
from pennylane.tape import QuantumScript
from pennylane.transforms.core import TransformProgram
from pennylane.typing import Result, ResultBatch

from ._state_vector import LightningStateVector
from ._measurements import LightningMeasurements

<<<<<<< HEAD

try:
    # pylint: disable=import-error, no-name-in-module
    from pennylane_lightning.lightning_qubit_ops import (
        StateVectorC64,
        StateVectorC128,
    )

    LQ_CPP_BINARY_AVAILABLE = True
except ImportError:
    LQ_CPP_BINARY_AVAILABLE = False


def simulate(circuit: QuantumScript, dtype=np.complex128, debugger=None) -> Result:
    """Simulate a single quantum script.

    Args:
        circuit (QuantumTape): The single circuit to simulate
        dtype: Datatypes for state-vector representation. Must be one of
            ``np.complex64`` or ``np.complex128``.
        debugger (_Debugger): The debugger to use

    Returns:
        tuple(TensorLike): The results of the simulation

    Note that this function can return measurements for non-commuting observables simultaneously.

    """
    state, is_state_batched = LightningStateVector(
        num_wires=circuit.num_wires, dtype=dtype
    ).get_final_state(circuit, debugger=debugger)
    return LightningMeasurements(state).measure_final_state(circuit, is_state_batched)


def dummy_jacobian(circuit: QuantumScript):
    return np.array(0.0)


def simulate_and_jacobian(circuit: QuantumScript):
=======
def dummy_simulate(
    circuit,
    rng=None,
    c_dtype=np.complex128,
    batch_obs=False,
    mcmc=False,
    kernel_name="Local",
    num_burnin=100,
):
    return tuple(0.0 for _ in circuit.measurements)


def dummy_jacobian(circuit):
    return np.array(0.0)


def dummy_simulate_and_jacobian(circuit):
>>>>>>> 8c414db8
    return np.array(0.0), np.array(0.0)


Result_or_ResultBatch = Union[Result, ResultBatch]
QuantumTapeBatch = Sequence[qml.tape.QuantumTape]
QuantumTape_or_Batch = Union[qml.tape.QuantumTape, QuantumTapeBatch]


_operations = frozenset(
    {
        "Identity",
        "BasisState",
        "QubitStateVector",
        "StatePrep",
        "QubitUnitary",
        "ControlledQubitUnitary",
        "MultiControlledX",
        "DiagonalQubitUnitary",
        "PauliX",
        "PauliY",
        "PauliZ",
        "MultiRZ",
        "Hadamard",
        "S",
        "Adjoint(S)",
        "T",
        "Adjoint(T)",
        "SX",
        "Adjoint(SX)",
        "CNOT",
        "SWAP",
        "ISWAP",
        "PSWAP",
        "Adjoint(ISWAP)",
        "SISWAP",
        "Adjoint(SISWAP)",
        "SQISW",
        "CSWAP",
        "Toffoli",
        "CY",
        "CZ",
        "PhaseShift",
        "ControlledPhaseShift",
        "CPhase",
        "RX",
        "RY",
        "RZ",
        "Rot",
        "CRX",
        "CRY",
        "CRZ",
        "C(PauliX)",
        "C(PauliY)",
        "C(PauliZ)",
        "C(Hadamard)",
        "C(S)",
        "C(T)",
        "C(PhaseShift)",
        "C(RX)",
        "C(RY)",
        "C(RZ)",
        "C(SWAP)",
        "C(IsingXX)",
        "C(IsingXY)",
        "C(IsingYY)",
        "C(IsingZZ)",
        "C(SingleExcitation)",
        "C(SingleExcitationMinus)",
        "C(SingleExcitationPlus)",
        "C(DoubleExcitation)",
        "C(DoubleExcitationMinus)",
        "C(DoubleExcitationPlus)",
        "CRot",
        "IsingXX",
        "IsingYY",
        "IsingZZ",
        "IsingXY",
        "SingleExcitation",
        "SingleExcitationPlus",
        "SingleExcitationMinus",
        "DoubleExcitation",
        "DoubleExcitationPlus",
        "DoubleExcitationMinus",
        "QubitCarry",
        "QubitSum",
        "OrbitalRotation",
        "QFT",
        "ECR",
        "BlockEncode",
    }
)

_observables = frozenset(
    {
        "PauliX",
        "PauliY",
        "PauliZ",
        "Hadamard",
        "Hermitian",
        "Identity",
        "Projector",
        "SparseHamiltonian",
        "Hamiltonian",
        "Sum",
        "SProd",
        "Prod",
        "Exp",
    }
)


def stopping_condition(op: qml.operation.Operator) -> bool:
    return op.name in _operations


def accepted_observables(obs: qml.operation.Operator) -> bool:
    return obs.name in _observables


def accepted_measurements(m: qml.measurements.MeasurementProcess) -> bool:
    return isinstance(m, (qml.measurements.ExpectationMP))


class LightningQubit2(Device):
    """PennyLane Lightning Qubit device.

    A device that interfaces with C++ to perform fast linear algebra calculations.

    Use of this device requires pre-built binaries or compilation from source. Check out the
    :doc:`/lightning_qubit/installation` guide for more details.

    Args:
        wires (int): the number of wires to initialize the device with
        c_dtype: Datatypes for statevector representation. Must be one of
            ``np.complex64`` or ``np.complex128``.
        shots (int): How many times the circuit should be evaluated (or sampled) to estimate
            the expectation values. Defaults to ``None`` if not specified. Setting
            to ``None`` results in computing statistics like expectation values and
            variances analytically.
        seed (str, int, rng)
        mcmc (bool): Determine whether to use the approximate Markov Chain Monte Carlo
            sampling method when generating samples.
        kernel_name (str): name of transition kernel. The current version supports
            two kernels: ``"Local"`` and ``"NonZeroRandom"``.
            The local kernel conducts a bit-flip local transition between states.
            The local kernel generates a random qubit site and then generates a random
            number to determine the new bit at that qubit site. The ``"NonZeroRandom"`` kernel
            randomly transits between states that have nonzero probability.
        num_burnin (int): number of steps that will be dropped. Increasing this value will
            result in a closer approximation but increased runtime.
        batch_obs (bool): Determine whether we process observables in parallel when
            computing the jacobian. This value is only relevant when the lightning
            qubit is built with OpenMP.
    """

    name = "lightning.qubit2"
<<<<<<< HEAD
    _CPP_BINARY_AVAILABLE = LQ_CPP_BINARY_AVAILABLE
=======
>>>>>>> 8c414db8

    _device_options = ["rng", "c_dtype", "batch_obs", "mcmc", "kernel_name", "num_burnin"]

    def __init__(  # pylint: disable=too-many-arguments
        self,
        wires=None,  # the number of wires are always needed for Lightning. Do we have a better way to get it
        *,
        c_dtype=np.complex128,
        shots=None,
        seed="global",
        mcmc=False,
        kernel_name="Local",
        num_burnin=100,
        batch_obs=False,
    ):
        super().__init__(wires=wires, shots=shots)
        seed = np.random.randint(0, high=10000000) if seed == "global" else seed
        self._rng = np.random.default_rng(seed)

        self._c_dtype = c_dtype
        self._batch_obs = batch_obs
        self._mcmc = mcmc
        if self._mcmc:
            if kernel_name not in [
                "Local",
                "NonZeroRandom",
            ]:
                raise NotImplementedError(
                    f"The {kernel_name} is not supported and currently "
                    "only 'Local' and 'NonZeroRandom' kernels are supported."
                )
            if num_burnin >= shots:
                raise ValueError("Shots should be greater than num_burnin.")
            self._kernel_name = kernel_name
            self._num_burnin = num_burnin
        else:
            self._kernel_name = None
            self._num_burnin = None

    @property
    def c_dtype(self):
        """State vector complex data type."""
        return self._c_dtype

    @property
    def operation(self) -> frozenset[str]:
        """The names of supported operations."""
        return _operations

    @property
    def observables(self) -> frozenset[str]:
        """The names of supported observables."""
        return _observables

    def _setup_execution_config(self, config):
        updated_values = {}
        if config.gradient_method == "best":
            updated_values["gradient_method"] = "adjoint"
        if config.use_device_gradient is None:
            updated_values["use_device_gradient"] = config.gradient_method in ("best", "adjoint")
        if config.grad_on_execution is None:
            updated_values["grad_on_execution"] = True

        new_device_options = dict(config.device_options)
        for option in self._device_options:
            if option not in new_device_options:
                new_device_options[option] = getattr(self, f"_{option}", None)

        return replace(config, **updated_values, device_options=new_device_options)

    def supports_derivatives(
        self,
        execution_config: Optional[ExecutionConfig] = None,
        circuit: Optional[qml.tape.QuantumTape] = None,
    ) -> bool:
        if execution_config is None and circuit is None:
            return True
        if execution_config.gradient_method not in {"adjoint", "best"}:
            return False
        if circuit is None:
            return True
        return (
            all(isinstance(m, qml.measurements.ExpectationMP) for m in circuit.measurements)
            and not circuit.shots
        )

    def preprocess(self, execution_config: ExecutionConfig = DefaultExecutionConfig):
        program = TransformProgram()
        program.add_transform(
            validate_measurements, analytic_measurements=accepted_measurements, name=self.name
        )
        program.add_transform(no_sampling)
        program.add_transform(validate_observables, accepted_observables, name=self.name)
        program.add_transform(validate_device_wires, self.wires, name=self.name)
        program.add_transform(qml.defer_measurements, device=self)
        program.add_transform(decompose, stopping_condition=stopping_condition, name=self.name)
        program.add_transform(qml.transforms.broadcast_expand)
        return program, self._setup_execution_config(execution_config)

    def _execute_tracking(self, circuits):
        self.tracker.update(batches=1)
        self.tracker.record()
        for c in circuits:
            qpu_executions, shots = get_num_shots_and_executions(c)
            if c.shots:
                self.tracker.update(
                    simulations=1,
                    executions=qpu_executions,
                    shots=shots,
                )
            else:
                self.tracker.update(
                    simulations=1,
                    executions=qpu_executions,
                )
            self.tracker.record()

    def execute(
        self,
        circuits: QuantumTape_or_Batch,
        execution_config: ExecutionConfig = DefaultExecutionConfig,
    ) -> Result_or_ResultBatch:
        is_single_circuit = False
        if isinstance(circuits, QuantumScript):
            is_single_circuit = True
            circuits = (circuits,)

        if self.tracker.active:
            self._execute_tracking(circuits)

        results = []
        for circuit in circuits:
<<<<<<< HEAD
            results.append(simulate(circuit, **execution_config.device_options))
=======
            circuit = circuit.map_to_standard_wires()
            results.append(dummy_simulate(circuit, **execution_config.device_options))
>>>>>>> 8c414db8

        return results[0] if is_single_circuit else tuple(results)

    def compute_derivatives(
        self,
        circuits: QuantumTape_or_Batch,
        execution_config: ExecutionConfig = DefaultExecutionConfig,
    ):
        is_single_circuit = False
        if isinstance(circuits, QuantumScript):
            is_single_circuit = True
            circuits = [circuits]

        if self.tracker.active:
            self.tracker.update(derivative_batches=1, derivatives=len(circuits))
            self.tracker.record()
        res = tuple(dummy_jacobian(circuit) for circuit in circuits)

        return res[0] if is_single_circuit else res

    def execute_and_compute_derivatives(
        self,
        circuits: QuantumTape_or_Batch,
        execution_config: ExecutionConfig = DefaultExecutionConfig,
    ):
        is_single_circuit = False
        if isinstance(circuits, QuantumScript):
            is_single_circuit = True
            circuits = [circuits]

        if self.tracker.active:
            for c in circuits:
                self.tracker.update(resources=c.specs["resources"])
            self.tracker.update(
                execute_and_derivative_batches=1,
                executions=len(circuits),
                derivatives=len(circuits),
            )
            self.tracker.record()

        results = tuple(simulate_and_jacobian(c) for c in circuits)
        results, jacs = tuple(zip(*results))
        return (results[0], jacs[0]) if is_single_circuit else (results, jacs)<|MERGE_RESOLUTION|>--- conflicted
+++ resolved
@@ -37,7 +37,6 @@
 from ._state_vector import LightningStateVector
 from ._measurements import LightningMeasurements
 
-<<<<<<< HEAD
 
 try:
     # pylint: disable=import-error, no-name-in-module
@@ -77,25 +76,6 @@
 
 
 def simulate_and_jacobian(circuit: QuantumScript):
-=======
-def dummy_simulate(
-    circuit,
-    rng=None,
-    c_dtype=np.complex128,
-    batch_obs=False,
-    mcmc=False,
-    kernel_name="Local",
-    num_burnin=100,
-):
-    return tuple(0.0 for _ in circuit.measurements)
-
-
-def dummy_jacobian(circuit):
-    return np.array(0.0)
-
-
-def dummy_simulate_and_jacobian(circuit):
->>>>>>> 8c414db8
     return np.array(0.0), np.array(0.0)
 
 
@@ -252,10 +232,7 @@
     """
 
     name = "lightning.qubit2"
-<<<<<<< HEAD
     _CPP_BINARY_AVAILABLE = LQ_CPP_BINARY_AVAILABLE
-=======
->>>>>>> 8c414db8
 
     _device_options = ["rng", "c_dtype", "batch_obs", "mcmc", "kernel_name", "num_burnin"]
 
@@ -388,12 +365,8 @@
 
         results = []
         for circuit in circuits:
-<<<<<<< HEAD
+            circuit = circuit.map_to_standard_wires()
             results.append(simulate(circuit, **execution_config.device_options))
-=======
-            circuit = circuit.map_to_standard_wires()
-            results.append(dummy_simulate(circuit, **execution_config.device_options))
->>>>>>> 8c414db8
 
         return results[0] if is_single_circuit else tuple(results)
 
