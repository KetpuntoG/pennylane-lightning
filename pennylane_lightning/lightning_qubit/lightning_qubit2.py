--- conflicted
+++ resolved
@@ -15,7 +15,6 @@
 This module contains the LightningQubit2 class that inherits from the new device interface.
 
 """
-<<<<<<< HEAD
 from typing import Optional, Union, Sequence, Callable
 from dataclasses import replace
 import numpy as np
@@ -34,12 +33,6 @@
 from pennylane.tape import QuantumTape, QuantumScript
 from pennylane.transforms.core import TransformProgram
 from pennylane.typing import Result, ResultBatch
-=======
-import numpy as np
-
-from pennylane.tape import QuantumScript
-from pennylane.typing import Result
->>>>>>> 4f4b29e6
 
 from ._state_vector import LightningStateVector
 from ._measurements import LightningMeasurements
