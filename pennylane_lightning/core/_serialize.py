--- conflicted
+++ resolved
@@ -87,14 +87,8 @@
         self.tensor_prod_obs_c128 = lightning_ops.observables.TensorProdObsC128
         self.hamiltonian_c64 = lightning_ops.observables.HamiltonianC64
         self.hamiltonian_c128 = lightning_ops.observables.HamiltonianC128
-<<<<<<< HEAD
-        if device_name in ["lightning.gpu", "lightning.kokkos"]:
-            self.sparse_hamiltonian_c64 = lightning_ops.observables.SparseHamiltonianC64
-            self.sparse_hamiltonian_c128 = lightning_ops.observables.SparseHamiltonianC128
-=======
         self.sparse_hamiltonian_c64 = lightning_ops.observables.SparseHamiltonianC64
         self.sparse_hamiltonian_c128 = lightning_ops.observables.SparseHamiltonianC128
->>>>>>> 2f9d14bf
 
         self.use_mpi = False
 
@@ -246,14 +240,7 @@
             return self._tensor_ob(observable, wires_map)
         if observable.name == "Hamiltonian":
             return self._hamiltonian(observable, wires_map)
-<<<<<<< HEAD
-        if (
-            self.device_name in ["lightning.gpu", "lightning.kokkos"]
-            and observable.name == "SparseHamiltonian"
-        ):
-=======
         if observable.name == "SparseHamiltonian":
->>>>>>> 2f9d14bf
             return self._sparse_hamiltonian(observable, wires_map)
         if isinstance(observable, (PauliX, PauliY, PauliZ, Identity, Hadamard)):
             return self._named_obs(observable, wires_map)
