--- conflicted
+++ resolved
@@ -16,8 +16,4 @@
    Version number (major.minor.patch[-label])
 """
 
-<<<<<<< HEAD
-__version__ = "0.33.0-dev22"
-=======
-__version__ = "0.33.0-dev23"
->>>>>>> cd0cfc07
+__version__ = "0.33.0-dev23"