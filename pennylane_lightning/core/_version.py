--- conflicted
+++ resolved
@@ -16,8 +16,4 @@
    Version number (major.minor.patch[-label])
 """
 
-<<<<<<< HEAD
-__version__ = "0.38.0-dev27"
-=======
-__version__ = "0.38.0-dev26"
->>>>>>> 8f517d24
+__version__ = "0.38.0-dev26"