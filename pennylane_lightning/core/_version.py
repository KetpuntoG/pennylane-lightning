# Copyright 2018-2023 Xanadu Quantum Technologies Inc.

# Licensed under the Apache License, Version 2.0 (the "License");
# you may not use this file except in compliance with the License.
# You may obtain a copy of the License at

#     http://www.apache.org/licenses/LICENSE-2.0

# Unless required by applicable law or agreed to in writing, software
# distributed under the License is distributed on an "AS IS" BASIS,
# WITHOUT WARRANTIES OR CONDITIONS OF ANY KIND, either express or implied.
# See the License for the specific language governing permissions and
# limitations under the License.

"""Version information.
   Version number (major.minor.patch[-label])
"""

<<<<<<< HEAD
__version__ = "0.35.0-dev12"
=======
__version__ = "0.35.0-dev13"
>>>>>>> 006d7e7f
<|MERGE_RESOLUTION|>--- conflicted
+++ resolved
@@ -16,8 +16,4 @@
    Version number (major.minor.patch[-label])
 """
 
-<<<<<<< HEAD
-__version__ = "0.35.0-dev12"
-=======
-__version__ = "0.35.0-dev13"
->>>>>>> 006d7e7f
+__version__ = "0.35.0-dev14"