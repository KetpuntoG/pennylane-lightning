--- conflicted
+++ resolved
@@ -16,8 +16,4 @@
    Version number (major.minor.patch[-label])
 """
 
-<<<<<<< HEAD
-__version__ = "0.35.0-dev1"
-=======
-__version__ = "0.35.0-dev0"
->>>>>>> f5913887
+__version__ = "0.35.0-dev2"