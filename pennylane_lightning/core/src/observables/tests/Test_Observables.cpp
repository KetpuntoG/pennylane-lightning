--- conflicted
+++ resolved
@@ -41,7 +41,6 @@
 
 #ifdef _ENABLE_PLQUBIT
 constexpr bool BACKEND_FOUND = true;
-constexpr bool SPARSE_HAM_SUPPORTED = false;
 
 #include "TestHelpersStateVectors.hpp" // TestStateVectorBackends, StateVectorToName
 
@@ -53,7 +52,6 @@
 
 #elif _ENABLE_PLKOKKOS == 1
 constexpr bool BACKEND_FOUND = true;
-constexpr bool SPARSE_HAM_SUPPORTED = true;
 
 #include "TestHelpersStateVectors.hpp" // TestStateVectorBackends, StateVectorToName
 
@@ -65,7 +63,6 @@
 
 #elif _ENABLE_PLGPU == 1
 constexpr bool BACKEND_FOUND = true;
-constexpr bool SPARSE_HAM_SUPPORTED = true;
 
 #include "TestHelpersStateVectors.hpp"
 
@@ -77,7 +74,6 @@
 
 #else
 constexpr bool BACKEND_FOUND = false;
-constexpr bool SPARSE_HAM_SUPPORTED = false;
 using TestStateVectorBackends = Pennylane::Util::TypeList<void>;
 
 template <class StateVector> struct StateVectorToName {};
@@ -484,13 +480,12 @@
              ComplexT{1.0, 0.0}, ComplexT{1.0, 0.0}},
             {7, 6, 5, 4, 3, 2, 1, 0}, {0, 1, 2, 3, 4, 5, 6, 7, 8}, {0, 1, 2});
 
-<<<<<<< HEAD
-        DYNAMIC_SECTION("getWires - "
+        DYNAMIC_SECTION("SparseHamiltonianBase - getWires - "
                         << StateVectorToName<StateVectorT>::name) {
             REQUIRE(sparseH->getWires() == std::vector<size_t>{0, 1, 2});
         }
 
-        DYNAMIC_SECTION("getObsName - "
+        DYNAMIC_SECTION("SparseHamiltonianBase - getObsName - "
                         << StateVectorToName<StateVectorT>::name) {
             REQUIRE(sparseH->getObsName() ==
                     "SparseHamiltonian: {\n"
@@ -504,29 +499,7 @@
                     "}");
         }
 
-        DYNAMIC_SECTION("applyInPlace must fail - "
-=======
-        DYNAMIC_SECTION("SparseHamiltonianBase - getWires - "
-                        << StateVectorToName<StateVectorT>::name) {
-            REQUIRE(sparseH->getWires() == std::vector<size_t>{0, 1, 2});
-        }
-
-        DYNAMIC_SECTION("SparseHamiltonianBase - getObsName - "
-                        << StateVectorToName<StateVectorT>::name) {
-            REQUIRE(sparseH->getObsName() ==
-                    "SparseHamiltonian: {\n"
-                    "'data' : \n"
-                    "{1, 0}, {1, 0}, {1, 0}, {1, 0}, {1, 0}, {1, 0}, {1, 0}, "
-                    "{1, 0}, ,\n"
-                    "'indices' : \n"
-                    "7, 6, 5, 4, 3, 2, 1, 0, ,\n"
-                    "'offsets' : \n"
-                    "0, 1, 2, 3, 4, 5, 6, 7, 8, \n"
-                    "}");
-        }
-
         DYNAMIC_SECTION("SparseHamiltonianBase - applyInPlace must fail - "
->>>>>>> 2f9d14bf
                         << StateVectorToName<StateVectorT>::name) {
 
             auto init_state =
@@ -544,7 +517,7 @@
 
 TEST_CASE("Methods implemented in the SparseHamiltonianBase class",
           "[SparseHamiltonianBase]") {
-    if constexpr (SPARSE_HAM_SUPPORTED) {
+    if constexpr (BACKEND_FOUND) {
         testSparseHamiltonianBase<TestStateVectorBackends>();
     }
 }