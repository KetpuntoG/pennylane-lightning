// Copyright 2024 Xanadu Quantum Technologies Inc.

// Licensed under the Apache License, Version 2.0 (the "License");
// you may not use this file except in compliance with the License.
// You may obtain a copy of the License at

//     http://www.apache.org/licenses/LICENSE-2.0

// Unless required by applicable law or agreed to in writing, software
// distributed under the License is distributed on an "AS IS" BASIS,
// WITHOUT WARRANTIES OR CONDITIONS OF ANY KIND, either express or implied.
// See the License for the specific language governing permissions and
// limitations under the License.

/**
 * @file TNCudaBase.hpp
 * Base class for cuTensorNet-backed tensor networks.
 */

#pragma once

#include <complex>
#include <memory>
#include <type_traits>
#include <vector>

#include <cuda.h>
#include <cutensornet.h>

#include "LinearAlg.hpp"
#include "TNCudaGateCache.hpp"
#include "TensorBase.hpp"
#include "TensorCuda.hpp"
#include "TensornetBase.hpp"
#include "cuda_helpers.hpp"
#include "tncudaError.hpp"
#include "tncuda_helpers.hpp"

/// @cond DEV
namespace {
namespace cuUtil = Pennylane::LightningGPU::Util;
using namespace Pennylane::LightningGPU;
using namespace Pennylane::LightningTensor::TNCuda;
using namespace Pennylane::LightningTensor::TNCuda::Gates;
using namespace Pennylane::LightningTensor::TNCuda::Util;
} // namespace
///@endcond

namespace Pennylane::LightningTensor::TNCuda {
/**
 * @brief CRTP-enabled base class for cuTensorNet backends.
 *
 * @tparam PrecisionT Floating point precision.
 * @tparam Derived Derived class to instantiate using CRTP.
 */
template <class PrecisionT, class Derived>
class TNCudaBase : public TensornetBase<PrecisionT, Derived> {
  private:
    using CFP_t = decltype(cuUtil::getCudaType(PrecisionT{}));
    using ComplexT = std::complex<PrecisionT>;
    using BaseType = TensornetBase<PrecisionT, Derived>;
    SharedTNCudaHandle handle_;
    SharedCublasCaller cublascaller_;
    cudaDataType_t typeData_;
    DevTag<int> dev_tag_;
    cutensornetComputeType_t typeCompute_;
    cutensornetState_t quantumState_;
    cutensornetStatePurity_t purity_ =
        CUTENSORNET_STATE_PURITY_PURE; // Only supports pure tensor network
                                       // states as v24.03

    std::shared_ptr<TNCudaGateCache<PrecisionT>> gate_cache_;

  public:
    TNCudaBase() = delete;

    // TODO: Add method to the constructor to all user to select methods at
    // runtime in the C++ layer
    explicit TNCudaBase(const std::size_t numQubits, int device_id = 0,
                        cudaStream_t stream_id = 0)
        : BaseType(numQubits), handle_(make_shared_tncuda_handle()),
          cublascaller_(make_shared_cublas_caller()),
          dev_tag_({device_id, stream_id}),
          gate_cache_(std::make_shared<TNCudaGateCache<PrecisionT>>(dev_tag_)) {
        // TODO this code block could be moved to base class and need to revisit
        // when working on copy ctor
        PL_ABORT_IF(numQubits < 2,
                    "The number of qubits should be greater than 1.");

        if constexpr (std::is_same_v<PrecisionT, double>) {
            typeData_ = CUDA_C_64F;
            typeCompute_ = CUTENSORNET_COMPUTE_64F;
        } else {
            typeData_ = CUDA_C_32F;
            typeCompute_ = CUTENSORNET_COMPUTE_32F;
        }

        PL_CUTENSORNET_IS_SUCCESS(cutensornetCreateState(
            /* const cutensornetHandle_t */ handle_.get(),
            /* cutensornetStatePurity_t */ purity_,
            /* int32_t numStateModes */
            static_cast<int32_t>(BaseType::getNumQubits()),
            /* const int64_t *stateModeExtents */
            reinterpret_cast<int64_t *>(BaseType::getQubitDims().data()),
            /* cudaDataType_t */ typeData_,
            /*  cutensornetState_t * */ &quantumState_));
    }

    // TODO: Add method to the constructor to all user to select methods at
    // runtime in the C++ layer
    explicit TNCudaBase(const std::size_t numQubits, DevTag<int> dev_tag)
        : BaseType(numQubits), handle_(make_shared_tncuda_handle()),
          cublascaller_(make_shared_cublas_caller()), dev_tag_(dev_tag),
          gate_cache_(std::make_shared<TNCudaGateCache<PrecisionT>>(dev_tag_)) {
        // TODO this code block could be moved to base class and need to revisit
        // when working on copy ctor
        PL_ABORT_IF(numQubits < 2,
                    "The number of qubits should be greater than 1.");
        if constexpr (std::is_same_v<PrecisionT, double>) {
            typeData_ = CUDA_C_64F;
            typeCompute_ = CUTENSORNET_COMPUTE_64F;
        } else {
            typeData_ = CUDA_C_32F;
            typeCompute_ = CUTENSORNET_COMPUTE_32F;
        }

        PL_CUTENSORNET_IS_SUCCESS(cutensornetCreateState(
            /* const cutensornetHandle_t */ handle_.get(),
            /* cutensornetStatePurity_t */ purity_,
            /* int32_t numStateModes */
            static_cast<int32_t>(BaseType::getNumQubits()),
            /* const int64_t *stateModeExtents */
            reinterpret_cast<int64_t *>(BaseType::getQubitDims().data()),
            /* cudaDataType_t */ typeData_,
            /*  cutensornetState_t * */ &quantumState_));
    }

    ~TNCudaBase() {
        PL_CUTENSORNET_IS_SUCCESS(cutensornetDestroyState(quantumState_));
    }

    /**
     * @brief Get the CUDA data type.
     *
     * @return cudaDataType_t
     */
    [[nodiscard]] auto getCudaDataType() const -> cudaDataType_t {
        return typeData_;
    }

    /**
     * @brief Get the cutensornet handle that the object is using.
     *
     * @return cutensornetHandle_t
     */
    [[nodiscard]] auto getTNCudaHandle() const -> cutensornetHandle_t {
        return handle_.get();
    }

    /**
     * @brief Access the CublasCaller the object is using.
     *
     * @return a reference to the object's CublasCaller object.
     */
    auto getCublasCaller() const -> const CublasCaller & {
        return *cublascaller_;
    }

    /**
     * @brief Get the quantum state pointer.
     *
     * @return cutensornetState_t
     */
    [[nodiscard]] auto getQuantumState() const -> cutensornetState_t {
        return quantumState_;
    };

    /**
     * @brief Get device and Cuda stream information (device ID and the
     * associated Cuda stream ID).
     *
     * @return DevTag
     */
    [[nodiscard]] auto getDevTag() const -> const DevTag<int> & {
        return dev_tag_;
    }

    /**
     * @brief Append multiple gates to the compute graph.
     * NOTE: This function does not update the quantum state but only appends
     * gate tensor operator to the graph.
     * @param ops Vector of gate names to be applied in order.
     * @param ops_wires Vector of wires on which to apply index-matched gate
     * name.
     * @param ops_adjoint Indicates whether gate at matched index is to be
     * inverted.
     * @param ops_params Vector of gate parameters.
     */
    void
    applyOperations(const std::vector<std::string> &ops,
                    const std::vector<std::vector<std::size_t>> &ops_wires,
                    const std::vector<bool> &ops_adjoint,
                    const std::vector<std::vector<PrecisionT>> &ops_params) {
        const std::size_t numOperations = ops.size();
        PL_ABORT_IF_NOT(
            numOperations == ops_wires.size(),
            "Invalid arguments: number of operations, wires, and inverses "
            "must all be equal");
        PL_ABORT_IF_NOT(
            numOperations == ops_adjoint.size(),
            "Invalid arguments: number of operations, wires and inverses"
            "must all be equal");
        for (std::size_t i = 0; i < numOperations; i++) {
            applyOperation(ops[i], ops_wires[i], ops_adjoint[i], ops_params[i]);
        }
    }

    /**
     * @brief Append multiple gate tensors to the compute graph.
     * NOTE: This function does not update the quantum state but only appends
     * gate tensor operator to the graph.
     * @param ops Vector of gate names to be applied in order.
     * @param ops_wires Vector of wires on which to apply index-matched gate
     * name.
     * @param ops_adjoint Indicates whether gate at matched index is to be
     * inverted.
     */
    void applyOperations(const std::vector<std::string> &ops,
                         const std::vector<std::vector<std::size_t>> &ops_wires,
                         const std::vector<bool> &ops_adjoint) {
        const std::size_t numOperations = ops.size();
        PL_ABORT_IF_NOT(
            numOperations == ops_wires.size(),
            "Invalid arguments: number of operations, wires, and inverses "
            "must all be equal");
        PL_ABORT_IF_NOT(
            numOperations == ops_adjoint.size(),
            "Invalid arguments: number of operations, wires and inverses"
            "must all be equal");
        for (std::size_t i = 0; i < numOperations; i++) {
            applyOperation(ops[i], ops_wires[i], ops_adjoint[i], {});
        }
    }

    /**
     * @brief Append a single gate tensor to the compute graph.
     * NOTE: This function does not update the quantum state but only appends
     * gate tensor operator to the graph.
     * @param opName Gate's name.
     * @param wires Wires to apply gate to.
     * @param adjoint Indicates whether to use adjoint of gate.
     * @param params Optional parameter list for parametric gates.
     * @param gate_matrix Optional gate matrix for custom gates.
     */
    void applyOperation(const std::string &opName,
                        const std::vector<std::size_t> &wires,
                        bool adjoint = false,
                        const std::vector<PrecisionT> &params = {0.0},
                        const std::vector<ComplexT> &gate_matrix = {}) {
        // TODO: Need to revisit this line of code for the exact TN backend.
        //  We should be able to turn on/ skip this check based on the backend,
        //  if(getMethod() == "mps") { ... }
        PL_ABORT_IF(
            wires.size() > 2,
            "Unsupported gate: MPS method only supports 1, 2-wires gates");

        auto &&par = (params.empty()) ? std::vector<PrecisionT>{0.0} : params;
        DataBuffer<PrecisionT, int> dummy_device_data(
            Pennylane::Util::exp2(wires.size()), getDevTag());
        int64_t id;

        std::vector<int32_t> stateModes =
            cuUtil::NormalizeCastIndices<std::size_t, int32_t>(
                wires, BaseType::getNumQubits());

        // TODO: Need changes to support to the controlled gate tensor API once
        // the API is finalized in cutensornet lib.
        //  Note `adjoint` in the cutensornet context indicates whether or not
        //  all tensor elements of the tensor operator will be complex
        //  conjugated. `adjoint` in the following API is not equivalent to
        //  `inverse` in the lightning context
        PL_CUTENSORNET_IS_SUCCESS(cutensornetStateApplyTensorOperator(
            /* const cutensornetHandle_t */ getTNCudaHandle(),
            /* cutensornetState_t */ getQuantumState(),
            /* int32_t numStateModes */ stateModes.size(),
            /* const int32_t * stateModes */ stateModes.data(),
            /* void * */ static_cast<void *>(dummy_device_data.getData()),
            /* const int64_t *tensorModeStrides */ nullptr,
            /* const int32_t immutable */ 0,
            /* const int32_t adjoint */ 0,
            /* const int32_t unitary */ 1,
            /* int64_t * */ &id));
        if (!gate_matrix.empty()) {
            auto gate_key = std::make_pair(opName, par);
            std::vector<CFP_t> matrix_cu =
                cuUtil::complexToCu<ComplexT>(gate_matrix);
            gate_cache_->add_gate(static_cast<std::size_t>(id), gate_key,
                                  matrix_cu, adjoint);
        } else {
            gate_cache_->add_gate(static_cast<std::size_t>(id), opName, par,
                                  adjoint);
        }
        PL_CUTENSORNET_IS_SUCCESS(cutensornetStateUpdateTensorOperator(
            /* const cutensornetHandle_t */ getTNCudaHandle(),
            /* cutensornetState_t */ getQuantumState(),
            /* int64_t tensorId*/ id,
            /* void* */
            static_cast<void *>(
                gate_cache_->get_gate_device_ptr(static_cast<std::size_t>(id))),
            /* int32_t unitary*/ 1));
    }

<<<<<<< HEAD
    void dummy_tensor_update() {
        if (gate_cache_->get_cache_size() == 0) {
            applyOperation("Identity", {0}, false);
        }
        int64_t id = gate_cache_->get_cache_head_idx();

        PL_CUTENSORNET_IS_SUCCESS(cutensornetStateUpdateTensorOperator(
            /* const cutensornetHandle_t */ getTNCudaHandle(),
            /* cutensornetState_t */ getQuantumState(),
            /* int64_t tensorId*/ id,
            /* void* */
            static_cast<void *>(
                gate_cache_->get_gate_device_ptr(static_cast<std::size_t>(id))),
            /* int32_t unitary*/ 1));
    }

=======
  protected:
>>>>>>> 11de2cf3
    /**
     * @brief Get the state vector representation of a tensor network.
     *
     * @param host_data Pointer to the host memory for state tensor data.
     * @param numHyperSamples Number of hyper samples to use in the calculation
     * and is default as 1.
     */
    void get_state_tensor(ComplexT *host_data,
                          const int32_t numHyperSamples = 1) {
        std::vector<std::size_t> wires(BaseType::getNumQubits());
        std::iota(wires.begin(), wires.end(), 0);

<<<<<<< HEAD
    /**
     * @brief Get a slice of the full state tensor
     *
     * @param wires Wires to get the state tensor for.
     * @param numHyperSamples Number of hyper samples to use in the calculation
     * and is default as 1.
     *
     * @return Full state tensor on the host memory
     */
    auto get_state_tensor(const std::vector<std::size_t> &wires,
                          const int32_t numHyperSamples = 1)
        -> std::vector<ComplexT> {
=======
>>>>>>> 11de2cf3
        const std::size_t length = std::size_t{1} << wires.size();

        DataBuffer<CFP_t, int> d_output_tensor(length, getDevTag(), true);

        get_state_tensor(d_output_tensor.getData(), d_output_tensor.getLength(),
                         wires, numHyperSamples);

        d_output_tensor.CopyGpuDataToHost(host_data, length);
    }

    /**
     * @brief Get a slice of the full state tensor
     *
     * @param tensor_data Pointer to the tensor data on the device memory.
     * @param tensor_data_size Size of the tensor data.
     * @param wires Wires to get the state tensor for.
     * @param numHyperSamples Number of hyper samples to use in the calculation
     * and is default as 1.
     *
     * @return Full state tensor on the host memory
     */
    void get_state_tensor(CFP_t *tensor_data,
                          const std::size_t tensor_data_size,
                          const std::vector<std::size_t> &wires,
                          const int32_t numHyperSamples = 1) const {
        auto stateModes = cuUtil::NormalizeCastIndices<std::size_t, int32_t>(
            wires, BaseType::getNumQubits());

        std::vector<int32_t> projected_modes{};

        for (std::size_t idx = 0; idx < BaseType::getNumQubits(); idx++) {
            auto it = std::find(stateModes.begin(), stateModes.end(),
                                static_cast<int32_t>(idx));
            if (it == stateModes.end()) {
                projected_modes.emplace_back(static_cast<int32_t>(idx));
            }
        }

        std::vector<int64_t> projectedModeValues(projected_modes.size(), 0);

        if (projected_modes.empty()) {
            get_accessor_(tensor_data, tensor_data_size, projected_modes,
                          projectedModeValues, numHyperSamples);
        } else {
            DataBuffer<CFP_t, int> tmp(tensor_data_size, getDevTag(), true);

            for (std::size_t idx = 0;
                 idx < (size_t(1) << projected_modes.size()); idx++) {
                for (std::size_t j = 0; j < projected_modes.size(); j++) {
                    projectedModeValues[j] = (idx >> j) & 1;
                }

                get_accessor_(tmp.getData(), tensor_data_size, projected_modes,
                              projectedModeValues, numHyperSamples);
                // Copy the data to the output tensor
                scaleAndAddC_CUDA(std::complex<PrecisionT>{1.0, 0.0},
                                  tmp.getData(), tensor_data, tmp.getLength(),
                                  getDevTag().getDeviceID(),
                                  getDevTag().getStreamID(), getCublasCaller());
            }
        }
    }

  protected:
    /**
     * @brief Save quantumState information to data provided by a user
     *
     * @param tensorPtr Pointer to tensors provided by a user
     */
    void computeState(int64_t **extentsPtr, void **tensorPtr) {
        cutensornetWorkspaceDescriptor_t workDesc;
        PL_CUTENSORNET_IS_SUCCESS(
            cutensornetCreateWorkspaceDescriptor(getTNCudaHandle(), &workDesc));

        // TODO we assign half (magic number is) of free memory size to the
        // maximum memory usage.
        const std::size_t scratchSize = cuUtil::getFreeMemorySize() / 2;

        PL_CUTENSORNET_IS_SUCCESS(cutensornetStatePrepare(
            /* const cutensornetHandle_t */ getTNCudaHandle(),
            /* cutensornetState_t */ getQuantumState(),
            /* size_t maxWorkspaceSizeDevice */ scratchSize,
            /* cutensornetWorkspaceDescriptor_t */ workDesc,
            /*  cudaStream_t unused as of v24.03*/ 0x0));

        std::size_t worksize =
            getWorkSpaceMemorySize(getTNCudaHandle(), workDesc);

        PL_ABORT_IF(worksize > scratchSize,
                    "Insufficient workspace size on Device!");

        const std::size_t d_scratch_length = worksize / sizeof(std::size_t);
        DataBuffer<std::size_t, int> d_scratch(d_scratch_length, getDevTag(),
                                               true);

        setWorkSpaceMemory(getTNCudaHandle(), workDesc,
                           reinterpret_cast<void *>(d_scratch.getData()),
                           worksize);

        PL_CUTENSORNET_IS_SUCCESS(cutensornetStateCompute(
            /* const cutensornetHandle_t */ getTNCudaHandle(),
            /* cutensornetState_t */ getQuantumState(),
            /* cutensornetWorkspaceDescriptor_t */ workDesc,
            /* int64_t * */ extentsPtr,
            /* int64_t *stridesOut */ nullptr,
            /* void * */ tensorPtr,
            /* cudaStream_t */ getDevTag().getStreamID()));

        PL_CUTENSORNET_IS_SUCCESS(
            cutensornetDestroyWorkspaceDescriptor(workDesc));
    }

  private:
    /**
     * @brief Get accessor of a state tensor
     */

    void get_accessor_(CFP_t *tensor_data, const std::size_t tensor_data_size,
                       const std::vector<int32_t> &projected_modes,
                       const std::vector<int64_t> &projectedModeValues,
                       const int32_t numHyperSamples = 1) const {
        cutensornetStateAccessor_t accessor;
        PL_CUTENSORNET_IS_SUCCESS(cutensornetCreateAccessor(
            /* const cutensornetHandle_t */ getTNCudaHandle(),
            /* cutensornetState_t */ getQuantumState(),
            /* int32_t numProjectedModes */
            static_cast<int32_t>(projected_modes.size()),
            /* const int32_t *projectedModes */ projected_modes.data(),
            /* const int64_t *amplitudesTensorStrides */ nullptr,
            /* cutensornetStateAccessor_t *tensorNetworkAccessor*/ &accessor));

        // Configure the computation
        cutensornetAccessorAttributes_t accessor_attribute =
            CUTENSORNET_ACCESSOR_CONFIG_NUM_HYPER_SAMPLES;
        PL_CUTENSORNET_IS_SUCCESS(cutensornetAccessorConfigure(
            /* const cutensornetHandle_t */ getTNCudaHandle(),
            /* cutensornetStateAccessor_t */ accessor,
            /* cutensornetAccessorAttributes_t */ accessor_attribute,
            /* const void * */ &numHyperSamples,
            /* size_t */ sizeof(numHyperSamples)));

        // prepare the computation
        cutensornetWorkspaceDescriptor_t workDesc;
        PL_CUTENSORNET_IS_SUCCESS(
            cutensornetCreateWorkspaceDescriptor(getTNCudaHandle(), &workDesc));

        // TODO we assign half (magic number is) of free memory size to the
        // maximum memory usage.
        const std::size_t scratchSize = cuUtil::getFreeMemorySize() / 2;

        PL_CUTENSORNET_IS_SUCCESS(cutensornetAccessorPrepare(
            /* const cutensornetHandle_t */ getTNCudaHandle(),
            /* cutensornetStateAccessor_t*/ accessor,
            /* size_t */ scratchSize,
            /* cutensornetWorkspaceDescriptor_t */ workDesc,
            /* cudaStream_t unused as of v24.03 */ 0x0));

        // Allocate workspace buffer
        std::size_t worksize =
            getWorkSpaceMemorySize(getTNCudaHandle(), workDesc);

        PL_ABORT_IF(worksize > scratchSize,
                    "Insufficient workspace size on Device!");

        const std::size_t d_scratch_length = worksize / sizeof(std::size_t);
        DataBuffer<std::size_t, int> d_scratch(d_scratch_length, getDevTag(),
                                               true);

        setWorkSpaceMemory(getTNCudaHandle(), workDesc,
                           reinterpret_cast<void *>(d_scratch.getData()),
                           worksize);

        // compute the specified slice of the quantum circuit amplitudes tensor
        ComplexT stateNorm2{0.0, 0.0};
        PL_CUTENSORNET_IS_SUCCESS(cutensornetAccessorCompute(
            /* const cutensornetHandle_t */ getTNCudaHandle(),
            /* cutensornetStateAccessor_t */ accessor,
            /* const int64_t * projectedModeValues */
            projectedModeValues.data(),
            /* cutensornetWorkspaceDescriptor_t */ workDesc,
            /* void *amplitudesTensor*/
            static_cast<void *>(tensor_data),
            /* void *stateNorm */ static_cast<void *>(&stateNorm2),
            /* cudaStream_t cudaStream */ 0x0));

        PL_CUDA_IS_SUCCESS(cudaStreamSynchronize(getDevTag().getStreamID()));

        ComplexT scale_scalar = ComplexT{1.0, 0.0} / stateNorm2;

        CFP_t scale_scalar_cu{scale_scalar.real(), scale_scalar.imag()};

        scaleC_CUDA<CFP_t, CFP_t>(scale_scalar_cu, tensor_data,
                                  tensor_data_size, getDevTag().getDeviceID(),
                                  getDevTag().getStreamID(), getCublasCaller());

        PL_CUTENSORNET_IS_SUCCESS(
            cutensornetDestroyWorkspaceDescriptor(workDesc));
        PL_CUTENSORNET_IS_SUCCESS(cutensornetDestroyAccessor(accessor));
    }
<<<<<<< HEAD
=======

    /**
     * @brief Save quantumState information to data provided by a user
     *
     * @param tensorPtr Pointer to tensors provided by a user
     */
    void computeState(int64_t **extentsPtr, void **tensorPtr) {
        cutensornetWorkspaceDescriptor_t workDesc;
        PL_CUTENSORNET_IS_SUCCESS(
            cutensornetCreateWorkspaceDescriptor(getTNCudaHandle(), &workDesc));

        // TODO we assign half (magic number is) of free memory size to the
        // maximum memory usage.
        const std::size_t scratchSize = cuUtil::getFreeMemorySize() / 2;

        PL_CUTENSORNET_IS_SUCCESS(cutensornetStatePrepare(
            /* const cutensornetHandle_t */ getTNCudaHandle(),
            /* cutensornetState_t */ getQuantumState(),
            /* size_t maxWorkspaceSizeDevice */ scratchSize,
            /* cutensornetWorkspaceDescriptor_t */ workDesc,
            /*  cudaStream_t unused as of v24.03*/ 0x0));

        std::size_t worksize =
            getWorkSpaceMemorySize(getTNCudaHandle(), workDesc);

        PL_ABORT_IF(worksize > scratchSize,
                    "Insufficient workspace size on Device!");

        const std::size_t d_scratch_length = worksize / sizeof(std::size_t);
        DataBuffer<std::size_t, int> d_scratch(d_scratch_length, getDevTag(),
                                               true);

        setWorkSpaceMemory(getTNCudaHandle(), workDesc,
                           reinterpret_cast<void *>(d_scratch.getData()),
                           worksize);

        PL_CUTENSORNET_IS_SUCCESS(cutensornetStateCompute(
            /* const cutensornetHandle_t */ getTNCudaHandle(),
            /* cutensornetState_t */ getQuantumState(),
            /* cutensornetWorkspaceDescriptor_t */ workDesc,
            /* int64_t * */ extentsPtr,
            /* int64_t *stridesOut */ nullptr,
            /* void * */ tensorPtr,
            /* cudaStream_t */ getDevTag().getStreamID()));

        PL_CUTENSORNET_IS_SUCCESS(
            cutensornetDestroyWorkspaceDescriptor(workDesc));
    }
>>>>>>> 11de2cf3
};
} // namespace Pennylane::LightningTensor::TNCuda<|MERGE_RESOLUTION|>--- conflicted
+++ resolved
@@ -310,26 +310,7 @@
             /* int32_t unitary*/ 1));
     }
 
-<<<<<<< HEAD
-    void dummy_tensor_update() {
-        if (gate_cache_->get_cache_size() == 0) {
-            applyOperation("Identity", {0}, false);
-        }
-        int64_t id = gate_cache_->get_cache_head_idx();
-
-        PL_CUTENSORNET_IS_SUCCESS(cutensornetStateUpdateTensorOperator(
-            /* const cutensornetHandle_t */ getTNCudaHandle(),
-            /* cutensornetState_t */ getQuantumState(),
-            /* int64_t tensorId*/ id,
-            /* void* */
-            static_cast<void *>(
-                gate_cache_->get_gate_device_ptr(static_cast<std::size_t>(id))),
-            /* int32_t unitary*/ 1));
-    }
-
-=======
   protected:
->>>>>>> 11de2cf3
     /**
      * @brief Get the state vector representation of a tensor network.
      *
@@ -342,21 +323,6 @@
         std::vector<std::size_t> wires(BaseType::getNumQubits());
         std::iota(wires.begin(), wires.end(), 0);
 
-<<<<<<< HEAD
-    /**
-     * @brief Get a slice of the full state tensor
-     *
-     * @param wires Wires to get the state tensor for.
-     * @param numHyperSamples Number of hyper samples to use in the calculation
-     * and is default as 1.
-     *
-     * @return Full state tensor on the host memory
-     */
-    auto get_state_tensor(const std::vector<std::size_t> &wires,
-                          const int32_t numHyperSamples = 1)
-        -> std::vector<ComplexT> {
-=======
->>>>>>> 11de2cf3
         const std::size_t length = std::size_t{1} << wires.size();
 
         DataBuffer<CFP_t, int> d_output_tensor(length, getDevTag(), true);
@@ -556,56 +522,5 @@
             cutensornetDestroyWorkspaceDescriptor(workDesc));
         PL_CUTENSORNET_IS_SUCCESS(cutensornetDestroyAccessor(accessor));
     }
-<<<<<<< HEAD
-=======
-
-    /**
-     * @brief Save quantumState information to data provided by a user
-     *
-     * @param tensorPtr Pointer to tensors provided by a user
-     */
-    void computeState(int64_t **extentsPtr, void **tensorPtr) {
-        cutensornetWorkspaceDescriptor_t workDesc;
-        PL_CUTENSORNET_IS_SUCCESS(
-            cutensornetCreateWorkspaceDescriptor(getTNCudaHandle(), &workDesc));
-
-        // TODO we assign half (magic number is) of free memory size to the
-        // maximum memory usage.
-        const std::size_t scratchSize = cuUtil::getFreeMemorySize() / 2;
-
-        PL_CUTENSORNET_IS_SUCCESS(cutensornetStatePrepare(
-            /* const cutensornetHandle_t */ getTNCudaHandle(),
-            /* cutensornetState_t */ getQuantumState(),
-            /* size_t maxWorkspaceSizeDevice */ scratchSize,
-            /* cutensornetWorkspaceDescriptor_t */ workDesc,
-            /*  cudaStream_t unused as of v24.03*/ 0x0));
-
-        std::size_t worksize =
-            getWorkSpaceMemorySize(getTNCudaHandle(), workDesc);
-
-        PL_ABORT_IF(worksize > scratchSize,
-                    "Insufficient workspace size on Device!");
-
-        const std::size_t d_scratch_length = worksize / sizeof(std::size_t);
-        DataBuffer<std::size_t, int> d_scratch(d_scratch_length, getDevTag(),
-                                               true);
-
-        setWorkSpaceMemory(getTNCudaHandle(), workDesc,
-                           reinterpret_cast<void *>(d_scratch.getData()),
-                           worksize);
-
-        PL_CUTENSORNET_IS_SUCCESS(cutensornetStateCompute(
-            /* const cutensornetHandle_t */ getTNCudaHandle(),
-            /* cutensornetState_t */ getQuantumState(),
-            /* cutensornetWorkspaceDescriptor_t */ workDesc,
-            /* int64_t * */ extentsPtr,
-            /* int64_t *stridesOut */ nullptr,
-            /* void * */ tensorPtr,
-            /* cudaStream_t */ getDevTag().getStreamID()));
-
-        PL_CUTENSORNET_IS_SUCCESS(
-            cutensornetDestroyWorkspaceDescriptor(workDesc));
-    }
->>>>>>> 11de2cf3
 };
 } // namespace Pennylane::LightningTensor::TNCuda