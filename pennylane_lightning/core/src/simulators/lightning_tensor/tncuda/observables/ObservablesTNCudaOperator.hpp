// Copyright 2024 Xanadu Quantum Technologies Inc. and contributors.

// Licensed under the Apache License, Version 2.0 (the "License");
// you may not use this file except in compliance with the License.
// You may obtain a copy of the License at

//     http://www.apache.org/licenses/LICENSE-2.0

// Unless required by applicable law or agreed to in writing, software
// distributed under the License is distributed on an "AS IS" BASIS,
// WITHOUT WARRANTIES OR CONDITIONS OF ANY KIND, either express or implied.
// See the License for the specific language governing permissions and
// limitations under the License.

#pragma once

#include <cutensornet.h>
#include <string>
#include <tuple>
#include <unordered_map>
#include <vector>

#include "LinearAlg.hpp"
#include "ObservablesTNCuda.hpp"
#include "TensorCuda.hpp"
#include "Util.hpp"
#include "cuGates_host.hpp"
#include "tncudaError.hpp"

/// @cond DEV
namespace {
using namespace Pennylane::Util;
using namespace Pennylane::LightningTensor;
using namespace Pennylane::LightningTensor::TNCuda;

template <class T> using vector1D = std::vector<T>;

template <class T> using vector2D = std::vector<vector1D<T>>;

template <class T> using vector3D = std::vector<vector2D<T>>;
} // namespace
/// @endcond

namespace Pennylane::LightningTensor::TNCuda::Observables {

// Current design allows multiple measurements to be performed for a
// given circuit.
/**
 * @brief ObservableTNCudaOperator Class.
 *
 * This class creates `custatenetTensorNetwork`  from
 * `ObservablesTNCuda` objects for measurement purpose. Since the NamedObs,
 * HermitianObs, TensorProdObs and Hamiltionian objects can be encapsulated in a
 * `cutensornetNetworkOperator_t` instance, only one ObservableTNCudaOperator
 * class is designed here. Note that a `cutensornetNetworkOperator_t` object can
 * only be created and destroyed by creating a new ObservableTNCudaOperator
 * object, which ensures its lifetime is aligned with that of data associated to
 * it.
 *
 * @tparam TensorNetT tensor network class.
 */
template <class TensorNetT> class ObservableTNCudaOperator {
  public:
    using PrecisionT = typename TensorNetT::PrecisionT;
    using CFP_t = typename TensorNetT::CFP_t;
    using ComplexT = typename TensorNetT::ComplexT;

    using MetaDataT = std::tuple<std::string, std::vector<PrecisionT>,
                                 std::vector<ComplexT>>; // name, params, matrix
    using obs_key =
        std::tuple<std::string, std::vector<PrecisionT>, std::size_t>;

  private:
    static inline std::unordered_map<std::string, std::string> pauli_map_{
        {"Identity", "I"},
        {"PauliX", "X"},
        {"PauliY", "Y"},
        {"PauliZ", "Z"},
        {"Hadamard", "H"}};

  private:
    cutensornetNetworkOperator_t obsOperator_{
        nullptr}; // cutensornetNetworkOperator operator

    const TensorNetT &tensor_network_; // quantum state to be measured

    const std::size_t numObsTerms_;    // number of observable terms
    vector1D<cuDoubleComplex> coeffs_; // coefficients for each term
    vector1D<std::size_t> numTensors_; // number of tensors in each term

    vector2D<int32_t>
        numModes_; // number of state modes of each tensor in each term

    vector3D<int32_t> modes_; // modes for each tensor in each term

    vector2D<const int32_t *>
        modesPtr_; // pointers for modes of each tensor in each term

    vector2D<const void *>
        tensorDataPtr_; // pointers for each tensor data in each term

    std::vector<int64_t> ids_; // ids for each term in the graph

    const bool var_cal_{false};

  private:
    /**
     * @brief Hasher for observable key.
     */
    struct ObsKeyHasher {
        std::size_t operator()(
            const std::tuple<std::string, std::vector<PrecisionT>, std::size_t>
                &obsKey) const {
            std::size_t hash_val =
                std::hash<std::string>{}(std::get<0>(obsKey));
            for (const auto &param : std::get<1>(obsKey)) {
                hash_val ^= std::hash<PrecisionT>{}(param);
            }
            hash_val ^= std::hash<std::size_t>{}(std::get<2>(obsKey));
            return hash_val;
        }
    };

    /**
     * @brief Cache for observable data on device.
     */
    std::unordered_map<obs_key, TensorCuda<PrecisionT>, ObsKeyHasher>
        device_obs_cache_;

    /**
     * @brief Add an observable numerical value to the cached map, indexed by
     * the name, parameters and hash value(default as 0 for named observables).
     *
     * @param obs_name String representing the name of the given observable.
     * @param obs_param Vector of parameter values. `{}` if non-parametric
     * gate.
     */
    void add_obs_(const std::string &obs_name,
                  [[maybe_unused]] std::vector<PrecisionT> &obs_param = {}) {
        auto obsKey = std::make_tuple(obs_name, obs_param, std::size_t{0});

        auto &gateMap =
            cuGates::DynamicGateDataAccess<PrecisionT>::getInstance();

        add_obs_(obsKey, gateMap.getGateData(obs_name, obs_param));
    }

    /**
     * @brief Create a map of modes to observable metadata.
     *
     * @param obs An observableTNCuda object.
     * @param modes Modes of all observable terms.
     * @param term_idx Index of the first observable term.
     * @param term_idy Index of the second observable term.
     *
     * @return std::unordered_map<int32_t, std::vector<MetaDataT>> Map of modes
     * to observable meta data.
     */
    auto create_modes_obsname_map_(ObservableTNCuda<TensorNetT> &obs,
                                   const vector3D<int32_t> &modes,
                                   const std::size_t term_idx,
                                   const std::size_t term_idy)
        -> std::unordered_map<int32_t, std::vector<MetaDataT>> {
        std::unordered_map<int32_t, std::vector<MetaDataT>> modes_obsname_map;

        auto &&modes_termx = modes[term_idx];
        auto &&modes_termy = modes[term_idy];

        for (std::size_t tensor_idx = 0; tensor_idx < modes_termx.size();
             tensor_idx++) {
            PL_ABORT_IF_NOT(modes_termx[tensor_idx].size() == 1,
                            "Only one-wire observables are "
                            "supported for cutensornet v24.03");

            modes_obsname_map[modes_termx[tensor_idx][0]] = {
                obs.getMetaData()[term_idx][tensor_idx]};
        }

        for (std::size_t tensor_idy = 0; tensor_idy < modes_termy.size();
             tensor_idy++) {
            auto &&termy = modes_termy[tensor_idy];
            auto it = modes_obsname_map.find(termy.front());
            if (it == modes_obsname_map.end()) {
                modes_obsname_map[termy.front()] = {
                    obs.getMetaData()[term_idy][tensor_idy]};
            } else {
                modes_obsname_map[termy.front()].push_back(
                    obs.getMetaData()[term_idy][tensor_idy]);
            }
        }

        return modes_obsname_map;
    }

    /**
     * @brief Add observable numerical value to the cache map, the name,
     * parameters and hash value(default as 0 for named observables).
     *
     * @param obsKey obs_key tuple representing the name, parameters and hash
     * value(default as 0 for named observables).
     * @param obs_data_host Vector of complex floating point values
     * representing the observable data on host.
     */
    void add_obs_(const obs_key &obsKey,
                  const std::vector<CFP_t> &obs_data_host) {
        const std::size_t rank = Pennylane::Util::log2(obs_data_host.size());
        auto modes = std::vector<std::size_t>(rank, 0);
        auto extents = std::vector<std::size_t>(rank, 2);

        auto &&tensor = TensorCuda<PrecisionT>(rank, modes, extents,
                                               tensor_network_.getDevTag());

        device_obs_cache_.emplace(std::piecewise_construct,
                                  std::forward_as_tuple(obsKey),
                                  std::forward_as_tuple(std::move(tensor)));

        device_obs_cache_.at(obsKey).getDataBuffer().CopyHostDataToGpu(
            obs_data_host.data(), obs_data_host.size());
    }

    /**
     * @brief Add metadata of an observable.
     *
     * @param metaData Metadata of the observable.
     * @return obs_key The key of observable tensor operator.
     */
    auto add_meta_data_(const MetaDataT &metaData) -> obs_key {
        auto obsName = std::get<0>(metaData);
        auto param = std::get<1>(metaData);
        auto hermitianMatrix = std::get<2>(metaData);
        std::size_t hash_val =
            hermitianMatrix.empty() ? 0 : MatrixHasher()(hermitianMatrix);

        auto obsKey = std::make_tuple(obsName, param, hash_val);

        if (device_obs_cache_.find(obsKey) == device_obs_cache_.end()) {
            if (hermitianMatrix.empty()) {
                add_obs_(obsName, param);
            } else {
                auto hermitianMatrix_cu =
                    cuUtil::complexToCu<ComplexT>(hermitianMatrix);
                add_obs_(obsKey, hermitianMatrix_cu);
            }
        }

        return obsKey;
    }

    /**
     * @brief Add metadata of product of two observables at the same target.
     *
     * @param metaData0 Metadata of the first observable.
     * @param metaData1 Metadata of the second observable.
     * @param cublas CublasCaller object.
     *
     * @return obs_key The key of observable tensor operator.
     */
    auto add_meta_data_(const MetaDataT &metaData0, const MetaDataT &metaData1,
                        const CublasCaller &cublascaller) -> obs_key {
        auto obsName0 = std::get<0>(metaData0);
        auto obsName1 = std::get<0>(metaData1);
        // Branch for two Pauli observables
        if (pauli_map_.find(obsName0) != pauli_map_.end() &&
            pauli_map_.find(obsName1) != pauli_map_.end()) {
            auto obsName = pauli_map_[obsName0] + "@" + pauli_map_[obsName1];
            return add_meta_data_(MetaDataT{obsName, {}, {}});
        }

        auto obsName = obsName0 + "@" + obsName1;

        auto obsMat0 = std::get<2>(metaData0);
        auto obsMat1 = std::get<2>(metaData1);

        auto hermitianMatrix = obsMat0;
        hermitianMatrix.insert(hermitianMatrix.end(), obsMat1.begin(),
                               obsMat1.end());

        std::size_t hash_val = MatrixHasher()(hermitianMatrix);

        auto obsKey =
            std::make_tuple(obsName, std::vector<PrecisionT>{}, hash_val);

        if (device_obs_cache_.find(obsKey) == device_obs_cache_.end()) {
            std::vector<CFP_t> hermitianMatrix_cu(
                obsMat0.empty() ? obsMat1.size() : obsMat0.size());

            add_obs_(obsKey, hermitianMatrix_cu);

            auto &&obsKey0 = add_meta_data_(metaData0);
            auto &&obsKey1 = add_meta_data_(metaData1);

            // update the matrix data with MM operation
            CFP_t *mat0 = const_cast<CFP_t *>(get_obs_device_ptr_(obsKey0));
            CFP_t *mat1 = const_cast<CFP_t *>(get_obs_device_ptr_(obsKey1));
            CFP_t *res = const_cast<CFP_t *>(get_obs_device_ptr_(obsKey));
            const std::size_t m =
                Pennylane::Util::log2(hermitianMatrix_cu.size());

            GEMM_CUDA_device(mat0, mat1, res, m, m, m,
                             tensor_network_.getDevTag().getDeviceID(),
                             tensor_network_.getDevTag().getStreamID(),
                             cublascaller);
        }

        return obsKey;
    }

    /**
     * @brief Returns a pointer to the GPU device memory where the observable is
     * stored.
     *
     * @param obsKey The key of observable tensor operator.
     * @return const CFP_t* Pointer to gate values on device.
     */
    const CFP_t *get_obs_device_ptr_(const obs_key &obsKey) {
        return device_obs_cache_.at(obsKey).getDataBuffer().getData();
    }

    /**
     * @brief Initialize the observable tensor operator for expectation value
     * calculation.
     *
     * @param tensor_network Tensor network object.
     * @param obs ObservableTNCuda object.
     */
    void initHelper_expval_(const TensorNetT &tensor_network,
                            ObservableTNCuda<TensorNetT> &obs) {
        for (std::size_t term_idx = 0; term_idx < numObsTerms_; term_idx++) {
            PrecisionT coeff_real = obs.getCoeffs()[term_idx];
            auto numTensors = obs.getNumTensors()[term_idx];

            coeffs_.emplace_back(
                cuDoubleComplex{static_cast<double>(coeff_real), 0.0});
            numTensors_.emplace_back(numTensors);

            // number of state modes of each tensor in each term
            numModes_.emplace_back(cast_vector<std::size_t, int32_t>(
                obs.getNumStateModes()[term_idx]));

            // modes initialization
            vector2D<int32_t> modes_per_term;
            for (std::size_t tensor_idx = 0; tensor_idx < numTensors;
                 tensor_idx++) {
                modes_per_term.emplace_back(
                    cuUtil::NormalizeCastIndices<std::size_t, int32_t>(
                        obs.getStateModes()[term_idx][tensor_idx],
                        tensor_network.getNumQubits()));
            }
            modes_.emplace_back(modes_per_term);

            // Not required for var calculation below
            //  modes pointer initialization
            vector1D<const int32_t *> modesPtrPerTerm;
            for (std::size_t tensor_idx = 0;
                 tensor_idx < modes_[term_idx].size(); tensor_idx++) {
                modesPtrPerTerm.emplace_back(
                    modes_[term_idx][tensor_idx].data());
            }
            modesPtr_.emplace_back(modesPtrPerTerm);

            // tensor data initialization
            vector1D<const void *> tensorDataPtrPerTerm_;
            for (std::size_t tensor_idx = 0; tensor_idx < numTensors;
                 tensor_idx++) {
                auto obsKey =
                    add_meta_data_(obs.getMetaData()[term_idx][tensor_idx]);

                tensorDataPtrPerTerm_.emplace_back(get_obs_device_ptr_(obsKey));
            }
            tensorDataPtr_.emplace_back(tensorDataPtrPerTerm_);
        }
    }

    /**
     * @brief Initialize the observable tensor operator for variance
     * calculation.
     *
     * @param tensor_network Tensor network object.
     * @param obs ObservableTNCuda object.
     */
    void initHelper_var_(const TensorNetT &tensor_network,
                         ObservableTNCuda<TensorNetT> &obs) {
        SharedCublasCaller cublascaller = make_shared_cublas_caller();

        // convert obs modes to cutensornet compatible format/order
        vector3D<int32_t> modes;
        for (std::size_t term_idx = 0; term_idx < numObsTerms_; term_idx++) {
            vector2D<int32_t> modes_per_term;
            for (std::size_t tensor_idx = 0;
                 tensor_idx < obs.getNumTensors()[term_idx]; tensor_idx++) {
                modes_per_term.emplace_back(
                    cuUtil::NormalizeCastIndices<std::size_t, int32_t>(
                        obs.getStateModes()[term_idx][tensor_idx],
                        tensor_network.getNumQubits()));
            }
            modes.emplace_back(modes_per_term);
        }

        for (std::size_t term_idx = 0; term_idx < numObsTerms_; term_idx++) {
            for (std::size_t term_idy = 0; term_idy < numObsTerms_;
                 term_idy++) {
                PrecisionT coeff_real =
                    obs.getCoeffs()[term_idx] * obs.getCoeffs()[term_idy];

                coeffs_.emplace_back(
                    cuDoubleComplex{static_cast<double>(coeff_real), 0.0});

                auto modes_obsname_map =
                    create_modes_obsname_map_(obs, modes, term_idx, term_idy);

                auto numTensorsPerTerm = modes_obsname_map.size();

                numTensors_.emplace_back(numTensorsPerTerm);

                vector2D<int32_t> modes_per_term;
                vector1D<const void *> tensorDataPtrPerTerm_;
                vector1D<int32_t> num_modes_per_term;

                for (const auto &tensors_info : modes_obsname_map) {
                    modes_per_term.emplace_back(
                        std::vector<int32_t>{tensors_info.first});

                    num_modes_per_term.emplace_back(
                        modes_per_term.back().size());

                    auto metaDataArr = tensors_info.second;

                    obs_key obsKey;

                    if (metaDataArr.size() == 1) {
                        obsKey = std::move(add_meta_data_(metaDataArr[0]));
                    } else if (metaDataArr.size() == 2) {
                        obsKey = std::move(add_meta_data_(
                            metaDataArr[0], metaDataArr[1], *cublascaller));
                    } else {
                        PL_ABORT("Only one wire observables are supported "
                                 "for cutensornet v24.03");
                    }

                    tensorDataPtrPerTerm_.emplace_back(
                        static_cast<const void *>(get_obs_device_ptr_(obsKey)));
                }

                modes_.emplace_back(modes_per_term);

                numModes_.emplace_back(num_modes_per_term);

                // modes pointer initialization
                vector1D<const int32_t *> modesPtrPerTerm;
                for (std::size_t tensor_idx = 0;
                     tensor_idx < modes_.back().size(); tensor_idx++) {
                    modesPtrPerTerm.emplace_back(
                        modes_.back()[tensor_idx].data());
                }
                modesPtr_.emplace_back(modesPtrPerTerm);
                tensorDataPtr_.emplace_back(tensorDataPtrPerTerm_);
            }
        }
    }

  public:
    /**
     * @brief Construct a new ObservableTNCudaOperator object.
     *
     * @param tensor_network Tensor network object.
     * @param obs ObservableTNCuda object.
     * @param var_cal If true, calculate the variance of the observable.
     */
    ObservableTNCudaOperator(const TensorNetT &tensor_network,
                             ObservableTNCuda<TensorNetT> &obs,
                             const bool var_cal = false)
        : tensor_network_{tensor_network},
          numObsTerms_(obs.getNumTensors().size()), var_cal_{var_cal} {
<<<<<<< HEAD
        if (!var_cal) {
            initHelper_expval_(tensor_network, obs);
        } else {
            initHelper_var_(tensor_network, obs);
=======
        if (var_cal) {
            initHelper_var_(tensor_network, obs);
        } else {
            initHelper_expval_(tensor_network, obs);
>>>>>>> fb4e6c72
        }

        PL_CUTENSORNET_IS_SUCCESS(cutensornetCreateNetworkOperator(
            /* const cutensornetHandle_t */ tensor_network.getTNCudaHandle(),
            /* int32_t */
            static_cast<int32_t>(tensor_network.getNumQubits()),
            /* const int64_t stateModeExtents */
            reinterpret_cast<int64_t *>(const_cast<std::size_t *>(
                tensor_network.getQubitDims().data())),
            /* cudaDataType_t */ tensor_network.getCudaDataType(),
            /* cutensornetNetworkOperator_t */ &obsOperator_));

        const std::size_t numObsTerms =
            var_cal ? (numObsTerms_ * numObsTerms_) : numObsTerms_;
        for (std::size_t term_idx = 0; term_idx < numObsTerms; term_idx++) {
            appendTNOperator_(coeffs_[term_idx], numTensors_[term_idx],
                              numModes_[term_idx].data(),
                              modesPtr_[term_idx].data(),
                              tensorDataPtr_[term_idx].data());
        }
    }

    ~ObservableTNCudaOperator() {
        PL_CUTENSORNET_IS_SUCCESS(
            cutensornetDestroyNetworkOperator(obsOperator_));
    }

    /**
     * @brief Get the `cutensornetNetworkOperator_t` object.
     *
     * @return cutensornetNetworkOperator_t
     */
    [[nodiscard]] auto getTNOperator() const -> cutensornetNetworkOperator_t {
        return obsOperator_;
    }

  private:
    /**
     * @brief Append a product of tensors to the
     * `cutensornetNetworkOperator_t`
     *
     * @param coeff Coefficient of the product.
     * @param numTensors Number of tensors in the product.
     * @param numStateModes Number of state modes of each tensor in the
     * product.
     * @param stateModes State modes of each tensor in the product.
     * @param tensorDataPtr Pointer to the data of each tensor in the
     * product.
     */
    void appendTNOperator_(const cuDoubleComplex &coeff,
                           const std::size_t numTensors,
                           const int32_t *numStateModes,
                           const int32_t **stateModes,
                           const void **tensorDataPtr) {
        int64_t id;
        PL_CUTENSORNET_IS_SUCCESS(cutensornetNetworkOperatorAppendProduct(
            /* const cutensornetHandle_t */ tensor_network_.getTNCudaHandle(),
            /* cutensornetNetworkOperator_t */ getTNOperator(),
            /* cuDoubleComplex coefficient*/ coeff,
            /* int32_t numTensors */ static_cast<int32_t>(numTensors),
            /* const int32_t numStateModes[] */ numStateModes,
            /* const int32_t *stateModes[] */ stateModes,
            /* const int64_t *tensorModeStrides[] */ nullptr,
            /* const void *tensorData[] */ tensorDataPtr,
            /* int64_t* */ &id));
        ids_.push_back(id);
    }
};
} // namespace Pennylane::LightningTensor::TNCuda::Observables<|MERGE_RESOLUTION|>--- conflicted
+++ resolved
@@ -471,17 +471,10 @@
                              const bool var_cal = false)
         : tensor_network_{tensor_network},
           numObsTerms_(obs.getNumTensors().size()), var_cal_{var_cal} {
-<<<<<<< HEAD
-        if (!var_cal) {
-            initHelper_expval_(tensor_network, obs);
-        } else {
-            initHelper_var_(tensor_network, obs);
-=======
         if (var_cal) {
             initHelper_var_(tensor_network, obs);
         } else {
             initHelper_expval_(tensor_network, obs);
->>>>>>> fb4e6c72
         }
 
         PL_CUTENSORNET_IS_SUCCESS(cutensornetCreateNetworkOperator(
