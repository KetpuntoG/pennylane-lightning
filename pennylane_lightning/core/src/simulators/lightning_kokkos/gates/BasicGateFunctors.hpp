--- conflicted
+++ resolved
@@ -100,7 +100,7 @@
     applyNC1Functor(
         ExecutionSpace{}, arr_, num_qubits, wires,
         KOKKOS_LAMBDA(Kokkos::View<Kokkos::complex<PrecisionT> *> arr,
-                      const std::size_t i0,
+                      [[maybe_unused]] const std::size_t i0,
                       const std::size_t i1) { arr(i1) *= -1.0; });
 }
 
@@ -113,7 +113,8 @@
     applyNC1Functor(
         ExecutionSpace{}, arr_, num_qubits, wires,
         KOKKOS_LAMBDA(Kokkos::View<Kokkos::complex<PrecisionT> *> arr,
-                      const std::size_t i0, const std::size_t i1) {
+                      [[maybe_unused]] const std::size_t i0,
+                      const std::size_t i1) {
             const Kokkos::complex<PrecisionT> v0 = arr(i0);
             const Kokkos::complex<PrecisionT> v1 = arr(i1);
             arr(i0) = M_SQRT1_2 * v0 +
@@ -134,7 +135,7 @@
     applyNC1Functor(
         ExecutionSpace{}, arr_, num_qubits, wires,
         KOKKOS_LAMBDA(Kokkos::View<Kokkos::complex<PrecisionT> *> arr,
-                      const std::size_t i0,
+                      [[maybe_unused]] const std::size_t i0,
                       const std::size_t i1) { arr(i1) *= shift; });
 }
 
@@ -151,7 +152,7 @@
     applyNC1Functor(
         ExecutionSpace{}, arr_, num_qubits, wires,
         KOKKOS_LAMBDA(Kokkos::View<Kokkos::complex<PrecisionT> *> arr,
-                      const std::size_t i0,
+                      [[maybe_unused]] const std::size_t i0,
                       const std::size_t i1) { arr(i1) *= shift; });
 }
 
@@ -168,7 +169,7 @@
     applyNC1Functor(
         ExecutionSpace{}, arr_, num_qubits, wires,
         KOKKOS_LAMBDA(Kokkos::View<Kokkos::complex<PrecisionT> *> arr,
-                      const std::size_t i0,
+                      [[maybe_unused]] const std::size_t i0,
                       const std::size_t i1) { arr(i1) *= shift; });
 }
 
@@ -314,7 +315,8 @@
     applyNC2Functor(
         ExecutionSpace{}, arr_, num_qubits, wires,
         KOKKOS_LAMBDA(Kokkos::View<Kokkos::complex<PrecisionT> *> arr,
-                      const std::size_t i00, const std::size_t i01,
+                      [[maybe_unused]] const std::size_t i00,
+                      [[maybe_unused]] const std::size_t i01,
                       const std::size_t i10, const std::size_t i11) {
             kokkos_swap(arr(i10), arr(i11));
         });
@@ -329,7 +331,8 @@
     applyNC2Functor(
         ExecutionSpace{}, arr_, num_qubits, wires,
         KOKKOS_LAMBDA(Kokkos::View<Kokkos::complex<PrecisionT> *> arr,
-                      const std::size_t i00, const std::size_t i01,
+                      [[maybe_unused]] const std::size_t i00,
+                      [[maybe_unused]] const std::size_t i01,
                       const std::size_t i10, const std::size_t i11) {
             Kokkos::complex<PrecisionT> v10 = arr(i10);
             arr(i10) =
@@ -347,8 +350,9 @@
     applyNC2Functor(
         ExecutionSpace{}, arr_, num_qubits, wires,
         KOKKOS_LAMBDA(Kokkos::View<Kokkos::complex<PrecisionT> *> arr,
-                      const std::size_t i00, const std::size_t i01,
-                      const std::size_t i10,
+                      [[maybe_unused]] const std::size_t i00,
+                      [[maybe_unused]] const std::size_t i01,
+                      [[maybe_unused]] const std::size_t i10,
                       const std::size_t i11) { arr(i11) *= -1; });
 }
 
@@ -361,14 +365,9 @@
     applyNC2Functor(
         ExecutionSpace{}, arr_, num_qubits, wires,
         KOKKOS_LAMBDA(Kokkos::View<Kokkos::complex<PrecisionT> *> arr,
-<<<<<<< HEAD
-                      const std::size_t i00, const std::size_t i01,
-                      const std::size_t i10, const std::size_t i11) {
-=======
                       [[maybe_unused]] const std::size_t i00,
                       const std::size_t i01, const std::size_t i10,
                       [[maybe_unused]] const std::size_t i11) {
->>>>>>> 7b0858a0
             kokkos_swap(arr(i10), arr(i01));
         });
 }
@@ -386,8 +385,9 @@
     applyNC2Functor(
         ExecutionSpace{}, arr_, num_qubits, wires,
         KOKKOS_LAMBDA(Kokkos::View<Kokkos::complex<PrecisionT> *> arr,
-                      const std::size_t i00, const std::size_t i01,
-                      const std::size_t i10,
+                      [[maybe_unused]] const std::size_t i00,
+                      [[maybe_unused]] const std::size_t i01,
+                      [[maybe_unused]] const std::size_t i10,
                       const std::size_t i11) { arr(i11) *= s; });
 }
 
@@ -403,7 +403,8 @@
     applyNC2Functor(
         ExecutionSpace{}, arr_, num_qubits, wires,
         KOKKOS_LAMBDA(Kokkos::View<Kokkos::complex<PrecisionT> *> arr,
-                      const std::size_t i00, const std::size_t i01,
+                      [[maybe_unused]] const std::size_t i00,
+                      [[maybe_unused]] const std::size_t i01,
                       const std::size_t i10, const std::size_t i11) {
             const Kokkos::complex<PrecisionT> v10 = arr(i10);
             const Kokkos::complex<PrecisionT> v11 = arr(i11);
@@ -425,7 +426,8 @@
     applyNC2Functor(
         ExecutionSpace{}, arr_, num_qubits, wires,
         KOKKOS_LAMBDA(Kokkos::View<Kokkos::complex<PrecisionT> *> arr,
-                      const std::size_t i00, const std::size_t i01,
+                      [[maybe_unused]] const std::size_t i00,
+                      [[maybe_unused]] const std::size_t i01,
                       const std::size_t i10, const std::size_t i11) {
             const Kokkos::complex<PrecisionT> v10 = arr(i10);
             const Kokkos::complex<PrecisionT> v11 = arr(i11);
@@ -448,7 +450,8 @@
     applyNC2Functor(
         ExecutionSpace{}, arr_, num_qubits, wires,
         KOKKOS_LAMBDA(Kokkos::View<Kokkos::complex<PrecisionT> *> arr,
-                      const std::size_t i00, const std::size_t i01,
+                      [[maybe_unused]] const std::size_t i00,
+                      [[maybe_unused]] const std::size_t i01,
                       const std::size_t i10, const std::size_t i11) {
             arr(i10) *= shift_0;
             arr(i11) *= shift_1;
@@ -473,7 +476,8 @@
     applyNC2Functor(
         ExecutionSpace{}, arr_, num_qubits, wires,
         KOKKOS_LAMBDA(Kokkos::View<Kokkos::complex<PrecisionT> *> arr,
-                      const std::size_t i00, const std::size_t i01,
+                      [[maybe_unused]] const std::size_t i00,
+                      [[maybe_unused]] const std::size_t i01,
                       const std::size_t i10, const std::size_t i11) {
             const Kokkos::complex<PrecisionT> v0 = arr(i10);
             const Kokkos::complex<PrecisionT> v1 = arr(i11);
@@ -616,8 +620,9 @@
     applyNC2Functor(
         ExecutionSpace{}, arr_, num_qubits, wires,
         KOKKOS_LAMBDA(Kokkos::View<Kokkos::complex<PrecisionT> *> arr,
-                      const std::size_t i00, const std::size_t i01,
-                      const std::size_t i10, const std::size_t i11) {
+                      [[maybe_unused]] const std::size_t i00,
+                      const std::size_t i01, const std::size_t i10,
+                      [[maybe_unused]] const std::size_t i11) {
             const Kokkos::complex<PrecisionT> v01 = arr(i01);
             const Kokkos::complex<PrecisionT> v10 = arr(i10);
             arr(i01) = cr * v01 - sj * v10;
@@ -667,8 +672,9 @@
     applyNC2Functor(
         ExecutionSpace{}, arr_, num_qubits, wires,
         KOKKOS_LAMBDA(Kokkos::View<Kokkos::complex<PrecisionT> *> arr,
-                      const std::size_t i00, const std::size_t i01,
-                      const std::size_t i10, const std::size_t i11) {
+                      [[maybe_unused]] const std::size_t i00,
+                      const std::size_t i01, const std::size_t i10,
+                      [[maybe_unused]] const std::size_t i11) {
             const Kokkos::complex<PrecisionT> v01 = arr(i01);
             const Kokkos::complex<PrecisionT> v10 = arr(i10);
             arr(i00) *= e;
@@ -752,12 +758,6 @@
     applyNC3Functor(
         ExecutionSpace{}, arr_, num_qubits, wires,
         KOKKOS_LAMBDA(Kokkos::View<Kokkos::complex<PrecisionT> *> arr,
-<<<<<<< HEAD
-                      const std::size_t i000, const std::size_t i001,
-                      const std::size_t i010, const std::size_t i011,
-                      const std::size_t i100, const std::size_t i101,
-                      const std::size_t i110, const std::size_t i111) {
-=======
                       [[maybe_unused]] const std::size_t i000,
                       [[maybe_unused]] const std::size_t i001,
                       [[maybe_unused]] const std::size_t i010,
@@ -765,7 +765,6 @@
                       [[maybe_unused]] const std::size_t i100,
                       const std::size_t i101, const std::size_t i110,
                       [[maybe_unused]] const std::size_t i111) {
->>>>>>> 7b0858a0
             kokkos_swap(arr(i101), arr(i110));
         });
 }
@@ -779,18 +778,12 @@
     applyNC3Functor(
         ExecutionSpace{}, arr_, num_qubits, wires,
         KOKKOS_LAMBDA(Kokkos::View<Kokkos::complex<PrecisionT> *> arr,
-<<<<<<< HEAD
-                      const std::size_t i000, const std::size_t i001,
-                      const std::size_t i010, const std::size_t i011,
-                      const std::size_t i100, const std::size_t i101,
-=======
                       [[maybe_unused]] const std::size_t i000,
                       [[maybe_unused]] const std::size_t i001,
                       [[maybe_unused]] const std::size_t i010,
                       [[maybe_unused]] const std::size_t i011,
                       [[maybe_unused]] const std::size_t i100,
                       [[maybe_unused]] const std::size_t i101,
->>>>>>> 7b0858a0
                       const std::size_t i110, const std::size_t i111) {
             kokkos_swap(arr(i111), arr(i110));
         });
@@ -921,15 +914,22 @@
         (inverse) ? -std::sin(angle / 2) : std::sin(angle / 2);
     applyNC4Functor(
         ExecutionSpace{}, arr_, num_qubits, wires,
-        KOKKOS_LAMBDA(Kokkos::View<Kokkos::complex<PrecisionT> *> arr,
-                      const std::size_t i0000, const std::size_t i0001,
-                      const std::size_t i0010, const std::size_t i0011,
-                      const std::size_t i0100, const std::size_t i0101,
-                      const std::size_t i0110, const std::size_t i0111,
-                      const std::size_t i1000, const std::size_t i1001,
-                      const std::size_t i1010, const std::size_t i1011,
-                      const std::size_t i1100, const std::size_t i1101,
-                      const std::size_t i1110, const std::size_t i1111) {
+        KOKKOS_LAMBDA(
+            Kokkos::View<Kokkos::complex<PrecisionT> *> arr,
+            [[maybe_unused]] const std::size_t i0000,
+            [[maybe_unused]] const std::size_t i0001,
+            [[maybe_unused]] const std::size_t i0010, const std::size_t i0011,
+            [[maybe_unused]] const std::size_t i0100,
+            [[maybe_unused]] const std::size_t i0101,
+            [[maybe_unused]] const std::size_t i0110,
+            [[maybe_unused]] const std::size_t i0111,
+            [[maybe_unused]] const std::size_t i1000,
+            [[maybe_unused]] const std::size_t i1001,
+            [[maybe_unused]] const std::size_t i1010,
+            [[maybe_unused]] const std::size_t i1011, const std::size_t i1100,
+            [[maybe_unused]] const std::size_t i1101,
+            [[maybe_unused]] const std::size_t i1110,
+            [[maybe_unused]] const std::size_t i1111) {
             const Kokkos::complex<PrecisionT> v3 = arr(i0011);
             const Kokkos::complex<PrecisionT> v12 = arr(i1100);
             arr(i0011) = cr * v3 - sj * v12;
