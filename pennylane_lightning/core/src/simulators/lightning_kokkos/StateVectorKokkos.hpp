--- conflicted
+++ resolved
@@ -61,12 +61,9 @@
   public:
     using PrecisionT = fp_t;
     using ComplexT = Kokkos::complex<fp_t>;
-<<<<<<< HEAD
     using CFP_t = ComplexT;
-=======
     using DoubleLoopRank = Kokkos::Rank<2>;
     using HostExecSpace = Kokkos::DefaultHostExecutionSpace;
->>>>>>> 3fbd4ce9
     using KokkosExecSpace = Kokkos::DefaultExecutionSpace;
     using KokkosVector = Kokkos::View<ComplexT *>;
     using KokkosSizeTVector = Kokkos::View<size_t *>;
