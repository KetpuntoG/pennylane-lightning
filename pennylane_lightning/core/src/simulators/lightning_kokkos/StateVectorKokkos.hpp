--- conflicted
+++ resolved
@@ -451,12 +451,8 @@
                              const std::vector<size_t> &wires,
                              bool inverse = false,
                              const std::vector<fp_t> &params = {}) {
-<<<<<<< HEAD
         std::size_t num_qubits = this->getNumQubits();
-        switch (gates_indices_[opName]) {
-=======
         switch (reverse_lookup(gate_names, std::string_view{opName})) {
->>>>>>> ad04e24e
         case GateOperation::PauliX:
             applyPauliX<KokkosExecSpace>(*data_, num_qubits, wires, inverse,
                                          params);
