--- conflicted
+++ resolved
@@ -80,12 +80,12 @@
         ops_wires.emplace_back(createWires(gate_op, wires));
     }
 
-<<<<<<< HEAD
-    return {ops_names, ops_params, ops_wires, ops_inverses};
-=======
-    return {ops_names, ops_params, ops_wires, ops_inverses,
-            std::vector<std::vector<ComplexT>>(length)};
->>>>>>> bf6e121f
+    return {ops_names,
+            ops_params,
+            ops_wires,
+            ops_inverses,
+            std::vector<std::vector<ComplexT>>(length),
+            std::vector<std::vector<size_t>>(length)};
 }
 
 TEMPLATE_PRODUCT_TEST_CASE("StateVector VJP", "[Algorithms]",
