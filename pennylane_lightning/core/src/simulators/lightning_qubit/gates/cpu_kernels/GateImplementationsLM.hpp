--- conflicted
+++ resolved
@@ -490,16 +490,6 @@
             Pennylane::Util::revWireParity(rev_wires);
         PL_ASSERT(nw_tot == parity.size() - 1);
 
-<<<<<<< HEAD
-        std::vector<std::size_t> indices =
-            (n_contr == 0) ? Gates::generateBitPatterns(wires, num_qubits)
-                           : std::vector<std::size_t>(0);
-
-        PL_LOOP_PARALLEL(1)
-        for (std::size_t k = 0; k < exp2(num_qubits - nw_tot); k++) {
-            std::size_t offset{0U};
-            if (n_contr == 0) {
-=======
         if (n_contr == 0) {
             const std::vector<std::size_t> indices =
                 (n_contr == 0) ? Gates::generateBitPatterns(wires, num_qubits)
@@ -507,20 +497,15 @@
             PL_LOOP_PARALLEL(1)
             for (std::size_t k = 0; k < exp2(num_qubits - nw_tot); k++) {
                 std::size_t offset{0U};
->>>>>>> 83ac9d89
                 for (std::size_t i = 0; i < parity.size(); i++) {
                     offset |= ((k << i) & parity[i]);
                 }
                 core_function(arr, indices, offset);
-<<<<<<< HEAD
-            } else {
-=======
             }
         } else {
             PL_LOOP_PARALLEL(1)
             for (std::size_t k = 0; k < exp2(num_qubits - nw_tot); k++) {
                 std::size_t offset{0U};
->>>>>>> 83ac9d89
                 const auto ctrl_indices = parity2indices(
                     k, parity, rev_wire_shifts, n_contr, rev_wires);
                 core_function(arr, ctrl_indices, offset);
@@ -592,20 +577,12 @@
                   const std::vector<std::size_t> &wires, const bool inverse,
                   PrecisionT angle, const std::string &word) {
         using ComplexT = std::complex<PrecisionT>;
-<<<<<<< HEAD
-        constexpr std::size_t one{1};
-=======
->>>>>>> 83ac9d89
         constexpr auto IMAG = Pennylane::Util::IMAG<PrecisionT>();
         PL_ABORT_IF_NOT(wires.size() == word.size(),
                         "wires and word have incompatible dimensions.")
         const PrecisionT c = std::cos(angle / 2);
         const ComplexT s = ((inverse) ? IMAG : -IMAG) * std::sin(angle / 2);
-<<<<<<< HEAD
-        const std::array<ComplexT, 4> sines = {s, IMAG * s, -s, -IMAG * s};
-=======
         const std::array<ComplexT, 4> sines{s, IMAG * s, -s, -IMAG * s};
->>>>>>> 83ac9d89
 
         auto get_mask =
             [num_qubits,
@@ -625,16 +602,10 @@
         const std::size_t mask_z =
             get_mask([&word](const int a) { return word[a] == 'Z'; });
         const auto count_mask_y = std::popcount(mask_y);
-<<<<<<< HEAD
-
-        PL_LOOP_PARALLEL(1)
-        for (std::size_t i0 = 0; i0 < (one << num_qubits); i0++) {
-=======
         const std::size_t sv_length = exp2(num_qubits);
 
         PL_LOOP_PARALLEL(1)
         for (std::size_t i0 = 0; i0 < sv_length; i0++) {
->>>>>>> 83ac9d89
             const std::size_t i1 = i0 ^ mask_xy;
             if (i0 > i1) {
                 continue;
@@ -642,21 +613,13 @@
             const auto count_y = std::popcount(i0 & mask_y) * 2;
             const auto count_z = std::popcount(i0 & mask_z) * 2;
             const auto sign_i0 = count_z + count_mask_y * 3 - count_y;
-<<<<<<< HEAD
-            if (mask_xy) {
-=======
             if (mask_xy) [[likely]] {
->>>>>>> 83ac9d89
                 const auto sign_i1 = count_z + count_mask_y + count_y;
                 const ComplexT v0 = arr[i0];
                 const ComplexT v1 = arr[i1];
                 arr[i0] = c * v0 + sines[sign_i0 % 4] * v1;
                 arr[i1] = c * v1 + sines[sign_i1 % 4] * v0;
-<<<<<<< HEAD
-            } else {
-=======
             } else [[unlikely]] {
->>>>>>> 83ac9d89
                 arr[i0] *= c + sines[sign_i0 % 4];
             }
         }
