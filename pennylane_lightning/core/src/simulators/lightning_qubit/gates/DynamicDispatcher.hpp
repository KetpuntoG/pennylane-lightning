--- conflicted
+++ resolved
@@ -82,21 +82,23 @@
 template <typename PrecisionT> class DynamicDispatcher {
   public:
     using CFP_t = std::complex<PrecisionT>;
+
     using GateFunc = std::function<void(
         std::complex<PrecisionT> * /*data*/, size_t /*num_qubits*/,
         const std::vector<size_t> & /*wires*/, bool /*inverse*/,
         const std::vector<PrecisionT> & /*params*/)>;
-
-    using GeneratorFunc = Gates::GeneratorFuncPtrT<PrecisionT>;
-    using MatrixFunc = Gates::MatrixFuncPtrT<PrecisionT>;
-    using ControlledMatrixFunc = Gates::ControlledMatrixFuncPtrT<PrecisionT>;
-    using ControlledGeneratorFunc =
-        Gates::ControlledGeneratorFuncPtrT<PrecisionT>;
     using ControlledGateFunc = std::function<void(
         std::complex<PrecisionT> * /*data*/, size_t /*num_qubits*/,
         const std::vector<size_t> & /*controlled_wires*/,
         const std::vector<size_t> & /*wires*/, bool /*inverse*/,
         const std::vector<PrecisionT> & /*params*/)>;
+
+    using GeneratorFunc = Gates::GeneratorFuncPtrT<PrecisionT>;
+    using ControlledGeneratorFunc =
+        Gates::ControlledGeneratorFuncPtrT<PrecisionT>;
+
+    using MatrixFunc = Gates::MatrixFuncPtrT<PrecisionT>;
+    using ControlledMatrixFunc = Gates::ControlledMatrixFuncPtrT<PrecisionT>;
 
   private:
     std::unordered_map<std::string, GateOperation> str_to_gates_;
@@ -117,17 +119,17 @@
                        PairHash>
         matrix_kernels_;
 
+    std::unordered_map<std::pair<ControlledGateOperation, KernelType>,
+                       ControlledGateFunc, PairHash>
+        controlled_gate_kernels_;
+
+    std::unordered_map<std::pair<ControlledGeneratorOperation, KernelType>,
+                       ControlledGeneratorFunc, PairHash>
+        controlled_generator_kernels_;
+
     std::unordered_map<std::pair<ControlledMatrixOperation, KernelType>,
                        ControlledMatrixFunc, PairHash>
         controlled_matrix_kernels_;
-
-    std::unordered_map<std::pair<ControlledGeneratorOperation, KernelType>,
-                       ControlledGeneratorFunc, PairHash>
-        controlled_generator_kernels_;
-
-    std::unordered_map<std::pair<ControlledGateOperation, KernelType>,
-                       ControlledGateFunc, PairHash>
-        controlled_gate_kernels_;
 
     std::unordered_map<KernelType, std::string> kernel_names_;
 
@@ -321,7 +323,6 @@
     }
 
     /**
-<<<<<<< HEAD
      * @brief Gate name to controlled gate operation
      *
      * @param gate_name Gate name
@@ -329,14 +330,15 @@
     [[nodiscard]] auto strToControlledGateOp(const std::string &gate_name) const
         -> ControlledGateOperation {
         return str_to_controlled_gates_.at(gate_name);
-=======
+    }
+
+    /**
      * @brief Returns true if the gate operation exists
      *
      * @param gate_name Gate name
      */
     [[nodiscard]] auto hasGateOp(const std::string &gate_name) const -> bool {
         return str_to_gates_.contains(gate_name);
->>>>>>> bf6e121f
     }
 
     /**
