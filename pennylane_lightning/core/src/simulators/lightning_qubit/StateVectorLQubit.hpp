--- conflicted
+++ resolved
@@ -352,7 +352,6 @@
      * @brief Apply a single gate to the state-vector.
      *
      * @param opName Name of gate to apply.
-<<<<<<< HEAD
      * @param controlled_wires Control wires.
      * @param wires Wires to apply gate to.
      * @param inverse Indicates whether to use inverse of gate.
@@ -369,7 +368,11 @@
         dispatcher.applyControlledGate(kernel, arr, this->getNumQubits(),
                                        opName, controlled_wires, wires, inverse,
                                        params);
-=======
+    }
+    /**
+     * @brief Apply a single gate to the state-vector.
+     *
+     * @param opName Name of gate to apply.
      * @param wires Wires to apply gate to.
      * @param inverse Indicates whether to use inverse of gate.
      * @param params Optional parameter list for parametric gates.
@@ -387,11 +390,39 @@
         } else {
             applyMatrix(matrix, wires, inverse);
         }
->>>>>>> bf6e121f
-    }
-
-    /**
-     * @brief Apply a single generator to the state-vector using a given kernel.
+    }
+
+    /**
+     * @brief Apply a single gate to the state-vector.
+     *
+     * @param opName Name of gate to apply.
+     * @param wires Wires to apply gate to.
+     * @param inverse Indicates whether to use inverse of gate.
+     * @param params Optional parameter list for parametric gates.
+     * @param matrix Matrix data (in row-major format).
+     */
+    template <typename Alloc>
+    void applyOperation(
+        [[maybe_unused]] const std::string &opName,
+        const std::vector<size_t> &controlled_wires,
+        const std::vector<size_t> &wires, bool inverse,
+        const std::vector<PrecisionT> &params,
+        [[maybe_unused]] const std::vector<ComplexT, Alloc> &matrix) {
+        if (!controlled_wires.empty()) {
+            applyOperation(opName, controlled_wires, wires, inverse, params);
+            return;
+        }
+        auto &dispatcher = DynamicDispatcher<PrecisionT>::getInstance();
+        if (dispatcher.hasGateOp(opName)) {
+            applyOperation(opName, wires, inverse, params);
+        } else {
+            applyMatrix(matrix, wires, inverse);
+        }
+    }
+
+    /**
+     * @brief Apply a single generator to the state-vector using a given
+     * kernel.
      *
      * @param kernel Kernel to run the operation.
      * @param opName Name of gate to apply.
@@ -446,8 +477,8 @@
     }
 
     /**
-     * @brief Apply a given controlled-matrix directly to the statevector using
-     * a given kernel.
+     * @brief Apply a given controlled-matrix directly to the statevector
+     * using a given kernel.
      *
      * @param kernel Kernel to run the operation
      * @param matrix Pointer to the array data (in row-major format).
