// Copyright 2018-2023 Xanadu Quantum Technologies Inc.

// Licensed under the Apache License, Version 2.0 (the "License");
// you may not use this file except in compliance with the License.
// You may obtain a copy of the License at

//     http://www.apache.org/licenses/LICENSE-2.0

// Unless required by applicable law or agreed to in writing, software
// distributed under the License is distributed on an "AS IS" BASIS,
// WITHOUT WARRANTIES OR CONDITIONS OF ANY KIND, either express or implied.
// See the License for the specific language governing permissions and
// limitations under the License.

/**
 * @file BindingsLQubit.hpp
 * Defines LightningQubit-specific operations to export to Python, other utility
 * functions interfacing with Pybind11 and support to agnostic bindings.
 */

#pragma once
#include "BindingsBase.hpp"
#include "Constant.hpp"
#include "ConstantUtil.hpp" // lookup
#include "DynamicDispatcher.hpp"
#include "GateOperation.hpp"
#include "MeasurementsLQubit.hpp"
#include "ObservablesLQubit.hpp"
#include "StateVectorLQubitRaw.hpp"
#include "TypeList.hpp"
#include "VectorJacobianProduct.hpp"

/// @cond DEV
namespace {
using namespace Pennylane::Bindings;
using namespace Pennylane::LightningQubit::Algorithms;
using namespace Pennylane::LightningQubit::Measures;
using namespace Pennylane::LightningQubit::Observables;
using Pennylane::LightningQubit::StateVectorLQubitRaw;
} // namespace
/// @endcond

namespace py = pybind11;

namespace Pennylane::LightningQubit {
using StateVectorBackends =
    Pennylane::Util::TypeList<StateVectorLQubitRaw<float>,
                              StateVectorLQubitRaw<double>, void>;

/**
 * @brief Get a gate kernel map for a statevector.
 */
template <class StateVectorT>
auto svKernelMap(const StateVectorT &sv) -> py::dict {
    using PrecisionT =
        typename StateVectorT::PrecisionT; // Statevector's precision
    py::dict res_map;
    namespace Constant = Pennylane::Gates::Constant;
    using Pennylane::Util::lookup;

    const auto &dispatcher = DynamicDispatcher<PrecisionT>::getInstance();

    auto [GateKernelMap, GeneratorKernelMap, MatrixKernelMap] =
        sv.getSupportedKernels();

    for (const auto &[gate_op, kernel] : GateKernelMap) {
        const auto key = std::string(lookup(Constant::gate_names, gate_op));
        const auto value = dispatcher.getKernelName(kernel);

        res_map[key.c_str()] = value;
    }

    for (const auto &[gen_op, kernel] : GeneratorKernelMap) {
        const auto key = std::string(lookup(Constant::generator_names, gen_op));
        const auto value = dispatcher.getKernelName(kernel);

        res_map[key.c_str()] = value;
    }

    for (const auto &[mat_op, kernel] : MatrixKernelMap) {
        const auto key = std::string(lookup(Constant::matrix_names, mat_op));
        const auto value = dispatcher.getKernelName(kernel);

        res_map[key.c_str()] = value;
    }
    return res_map;
}

/**
 * @brief Get a gate kernel map for a statevector.
 */
template <class StateVectorT, class PyClass>
void registerBackendClassSpecificBindings(PyClass &pyclass) {
    registerGatesForStateVector<StateVectorT>(pyclass);

    pyclass.def("kernel_map", &svKernelMap<StateVectorT>,
                "Get internal kernels for operations");
}

/**
 * @brief Register backend specific measurements class functionalities.
 *
 * @tparam StateVectorT
 * @tparam PyClass
 * @param pyclass Pybind11's measurements class to bind methods.
 */
template <class StateVectorT, class PyClass>
void registerBackendSpecificMeasurements(PyClass &pyclass) {
    using PrecisionT =
        typename StateVectorT::PrecisionT; // Statevector's precision
    using ParamT = PrecisionT;             // Parameter's data precision

    using np_arr_c = py::array_t<std::complex<ParamT>,
                                 py::array::c_style | py::array::forcecast>;
    using sparse_index_type = size_t;
    using np_arr_sparse_ind =
        py::array_t<sparse_index_type,
                    py::array::c_style | py::array::forcecast>;

    pyclass
        .def("expval",
             static_cast<PrecisionT (Measurements<StateVectorT>::*)(
                 const std::string &, const std::vector<size_t> &)>(
                 &Measurements<StateVectorT>::expval),
             "Expected value of an operation by name.")
        .def(
            "expval",
            [](Measurements<StateVectorT> &M, const np_arr_sparse_ind &row_map,
               const np_arr_sparse_ind &entries, const np_arr_c &values) {
                return M.expval(
                    static_cast<sparse_index_type *>(row_map.request().ptr),
                    static_cast<sparse_index_type>(row_map.request().size),
                    static_cast<sparse_index_type *>(entries.request().ptr),
                    static_cast<std::complex<PrecisionT> *>(
                        values.request().ptr),
                    static_cast<sparse_index_type>(values.request().size));
            },
            "Expected value of a sparse Hamiltonian.")
        .def("var",
             [](Measurements<StateVectorT> &M, const std::string &operation,
                const std::vector<size_t> &wires) {
                 return M.var(operation, wires);
             })
        .def("var",
             static_cast<PrecisionT (Measurements<StateVectorT>::*)(
                 const std::string &, const std::vector<size_t> &)>(
                 &Measurements<StateVectorT>::var),
             "Variance of an operation by name.")
        .def(
            "var",
            [](Measurements<StateVectorT> &M, const np_arr_sparse_ind &row_map,
               const np_arr_sparse_ind &entries, const np_arr_c &values) {
                return M.var(
                    static_cast<sparse_index_type *>(row_map.request().ptr),
                    static_cast<sparse_index_type>(row_map.request().size),
                    static_cast<sparse_index_type *>(entries.request().ptr),
                    static_cast<std::complex<PrecisionT> *>(
                        values.request().ptr),
                    static_cast<sparse_index_type>(values.request().size));
            },
            "Variance of a sparse Hamiltonian.")
        .def("generate_mcmc_samples",
             [](Measurements<StateVectorT> &M, size_t num_wires,
                const std::string &kernelname, size_t num_burnin,
                size_t num_shots) {
                 std::vector<size_t> &&result = M.generate_samples_metropolis(
                     kernelname, num_burnin, num_shots);

                 const size_t ndim = 2;
                 const std::vector<size_t> shape{num_shots, num_wires};
                 constexpr auto sz = sizeof(size_t);
                 const std::vector<size_t> strides{sz * num_wires, sz};
                 // return 2-D NumPy array
                 return py::array(py::buffer_info(
                     result.data(), /* data as contiguous array  */
                     sz,            /* size of one scalar        */
                     py::format_descriptor<size_t>::format(), /* data type */
                     ndim,   /* number of dimensions      */
                     shape,  /* shape of the matrix       */
                     strides /* strides for each axis     */
                     ));
             });
}

/**
 * @brief Register backend specific observables.
 *
 * @tparam StateVectorT
 * @param m Pybind module
 */
template <class StateVectorT>
<<<<<<< HEAD
void registerBackendSpecificObservables([[maybe_unused]] py::module_ &m) {}
=======
void registerBackendSpecificObservables([[maybe_unused]] py::module_ &m) {
    using PrecisionT =
        typename StateVectorT::PrecisionT; // Statevector's precision.
    using ParamT = PrecisionT;             // Parameter's data precision

    const std::string bitsize =
        std::to_string(sizeof(std::complex<PrecisionT>) * 8);

    using np_arr_c = py::array_t<std::complex<ParamT>, py::array::c_style>;

    std::string class_name;

    class_name = "SparseHamiltonianC" + bitsize;
    py::class_<SparseHamiltonian<StateVectorT>,
               std::shared_ptr<SparseHamiltonian<StateVectorT>>,
               Observable<StateVectorT>>(m, class_name.c_str(),
                                         py::module_local())
        .def(py::init([](const np_arr_c &data,
                         const std::vector<std::size_t> &indices,
                         const std::vector<std::size_t> &indptr,
                         const std::vector<std::size_t> &wires) {
            using ComplexT = typename StateVectorT::ComplexT;
            const py::buffer_info buffer_data = data.request();
            const auto *data_ptr = static_cast<ComplexT *>(buffer_data.ptr);

            return SparseHamiltonian<StateVectorT>{
                std::vector<ComplexT>({data_ptr, data_ptr + data.size()}),
                indices, indptr, wires};
        }))
        .def("__repr__", &SparseHamiltonian<StateVectorT>::getObsName)
        .def("get_wires", &SparseHamiltonian<StateVectorT>::getWires,
             "Get wires of observables")
        .def(
            "__eq__",
            [](const SparseHamiltonian<StateVectorT> &self,
               py::handle other) -> bool {
                if (!py::isinstance<SparseHamiltonian<StateVectorT>>(other)) {
                    return false;
                }
                auto other_cast = other.cast<SparseHamiltonian<StateVectorT>>();
                return self == other_cast;
            },
            "Compare two observables");
}
>>>>>>> 2f9d14bf

/**
 * @brief Register Vector Jacobian Product.
 */
template <class StateVectorT, class np_arr_c>
auto registerVJP(VectorJacobianProduct<StateVectorT> &calculate_vjp,
                 const StateVectorT &sv,
                 const OpsData<StateVectorT> &operations, const np_arr_c &dy,
                 const std::vector<size_t> &trainableParams)
    -> py::array_t<std::complex<typename StateVectorT::PrecisionT>> {
    /* Do not cast non-conforming array. Argument trainableParams
     * should only contain indices for operations.
     */
    using PrecisionT = typename StateVectorT::PrecisionT;
    std::vector<std::complex<PrecisionT>> vjp(trainableParams.size(),
                                              std::complex<PrecisionT>{});

    const JacobianData<StateVectorT> jd{operations.getTotalNumParams(),
                                        sv.getLength(),
                                        sv.getData(),
                                        {},
                                        operations,
                                        trainableParams};

    const auto buffer = dy.request();

    calculate_vjp(
        std::span{vjp}, jd,
        std::span{static_cast<const std::complex<PrecisionT> *>(buffer.ptr),
                  static_cast<size_t>(buffer.size)});

    return py::array_t<std::complex<PrecisionT>>(py::cast(vjp));
}

/**
 * @brief Register backend specific adjoint Jacobian methods.
 *
 * @tparam StateVectorT
 * @param m Pybind module
 */
template <class StateVectorT>
void registerBackendSpecificAlgorithms(py::module_ &m) {
    using PrecisionT =
        typename StateVectorT::PrecisionT; // Statevector's precision
    using ParamT = PrecisionT;             // Parameter's data precision

    using np_arr_c = py::array_t<std::complex<ParamT>, py::array::c_style>;

    const std::string bitsize =
        std::to_string(sizeof(std::complex<PrecisionT>) * 8);

    std::string class_name;

    //***********************************************************************//
    //                        Vector Jacobian Product
    //***********************************************************************//
    class_name = "VectorJacobianProductC" + bitsize;
    py::class_<VectorJacobianProduct<StateVectorT>>(m, class_name.c_str(),
                                                    py::module_local())
        .def(py::init<>())
        .def("__call__", &registerVJP<StateVectorT, np_arr_c>,
             "Vector Jacobian Product method.");
}

/**
 * @brief Provide backend information.
 */
auto getBackendInfo() -> py::dict {
    using namespace py::literals;

    return py::dict("NAME"_a = "lightning.qubit");
}

/**
 * @brief Register bindings for backend-specific info.
 *
 * @param m Pybind11 module.
 */
void registerBackendSpecificInfo(py::module_ &m) {
    m.def("backend_info", &getBackendInfo, "Backend-specific information.");
}

} // namespace Pennylane::LightningQubit<|MERGE_RESOLUTION|>--- conflicted
+++ resolved
@@ -189,9 +189,6 @@
  * @param m Pybind module
  */
 template <class StateVectorT>
-<<<<<<< HEAD
-void registerBackendSpecificObservables([[maybe_unused]] py::module_ &m) {}
-=======
 void registerBackendSpecificObservables([[maybe_unused]] py::module_ &m) {
     using PrecisionT =
         typename StateVectorT::PrecisionT; // Statevector's precision.
@@ -236,7 +233,6 @@
             },
             "Compare two observables");
 }
->>>>>>> 2f9d14bf
 
 /**
  * @brief Register Vector Jacobian Product.
