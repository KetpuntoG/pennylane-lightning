--- conflicted
+++ resolved
@@ -105,11 +105,7 @@
     def var(self, measurementprocess: MeasurementProcess):
         """Variance of the supplied observable contained in the MeasurementProcess. Note that the variance is
         calculated as <obs**2> - <obs>**2. The current implementation only supports single-wire observables.
-<<<<<<< HEAD
-        2 and 2+-wires observables, projector and sparse-hamiltonian are not supported.
-=======
         Observables with more than 1 wire, projector and sparse-hamiltonian are not supported.
->>>>>>> fb4e6c72
 
         Args:
             measurementprocess (StateMeasurement): measurement to apply to the state
@@ -147,16 +143,10 @@
             if isinstance(measurementprocess, VarianceMP):
                 return self.var
 
-<<<<<<< HEAD
             if measurementprocess.obs is None:
                 return self.state_diagonalizing_gates
 
         raise NotImplementedError
-=======
-        raise NotImplementedError(
-            "Does not support current measurement. Only ExpectationMP measurements are supported."
-        )
->>>>>>> fb4e6c72
 
     def measurement(self, measurementprocess: MeasurementProcess) -> TensorLike:
         """Apply a measurement process to a tensor network.
