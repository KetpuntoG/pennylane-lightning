--- conflicted
+++ resolved
@@ -41,11 +41,7 @@
 
       - name: Kokkos version
         id: kokkos_version
-<<<<<<< HEAD
-        run: echo "kokkos_version=[\"4.3.01\"]" >> $GITHUB_OUTPUT
-=======
         run: echo "kokkos_version=[\"${{ inputs.kokkos_version }}\"]" >> $GITHUB_OUTPUT
->>>>>>> 7b0858a0
 
     outputs:
       exec_model: ${{ steps.exec_model.outputs.exec_model }}
