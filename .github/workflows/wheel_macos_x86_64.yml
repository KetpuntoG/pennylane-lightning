name: Wheel::MacOS::Intel

# **What it does**: Builds python wheels for MacOS (10.15) architecture x86_64 and store it as artifacts.
#                   Python versions: 3.7, 3.8, 3.9, 3.10, 3.11.
# **Why we have it**: To build wheels for pennylane-lightning installation.
# **Who does it impact**: Wheels to be uploaded to PyPI.

on:
  pull_request:
  push:
    branches:
      - master
  release:
    types: [published]

env:
  MACOSX_DEPLOYMENT_TARGET: 10.15

jobs:
<<<<<<< HEAD
  mac-set-matrix-x86:
    name: Set builder matrix
    runs-on: ubuntu-latest

    steps:
      - name: Cancel Previous Runs
=======
  set_wheel_build_matrix:
    name: "Set wheel build matrix"
    uses: ./.github/workflows/set_wheel_build_matrix.yml
    with:
      event_name: ${{ github.event_name }}

  build_dependencies:
    needs: [set_wheel_build_matrix]
    strategy:
      matrix:
        os: [macos-11]
        arch: [x86_64]
        exec_model: ${{ fromJson(needs.set_wheel_build_matrix.outputs.exec_model) }}
        kokkos_version: ${{ fromJson(needs.set_wheel_build_matrix.outputs.kokkos_version) }}

    name: Kokkos core & kernels (${{ matrix.exec_model }}::${{ matrix.arch }} )
    runs-on: ${{ matrix.os }}

    steps:
      - name: Cancel previous runs
>>>>>>> f868e3c5
        uses: styfle/cancel-workflow-action@0.10.0
        with:
          access_token: ${{ github.token }}

<<<<<<< HEAD
      - uses: actions/checkout@v3

      - name: Python version
        id: pyver
        run: |
          if [[ ${{ github.event_name }} == 'pull_request' ]]; then
            echo "::set-output name=matrix::$(python3 .github/workflows/gen_pyver_matrix.py \
              --min-version=3.${{ env.PYTHON3_MIN_VERSION }} \
              --max-version=3.${{ env.PYTHON3_MAX_VERSION }})"
          else
            echo "::set-output name=matrix::$(python3 .github/workflows/gen_pyver_matrix.py \
              --min-version=3.${{ env.PYTHON3_MIN_VERSION }} \
              --max-version=3.${{ env.PYTHON3_MAX_VERSION }} \
              --range)"
          fi

      - name: Kokkos execution strategy
        id: exec_model
        run: echo "::set-output name=exec_model::[\"SERIAL\"]" # We may also adopt [OPENMP, THREADS] in later iterations

      - name: Kokkos version
        id: kokkos_version
        run: echo "::set-output name=kokkos_version::[\"3.6.00\"]"

    outputs:
      matrix: ${{ steps.pyver.outputs.matrix }}
      exec_model: ${{ steps.exec_model.outputs.exec_model }}
      kokkos_version: ${{ steps.kokkos_version.outputs.kokkos_version }}

  build_dependencies:
    needs: [mac-set-matrix-x86]
=======
      - name: Cache installation directories
        id: kokkos-cache
        uses: actions/cache@v3
        with:
          path: ${{ github.workspace}}/Kokkos_install/${{ matrix.exec_model }}
          key: ${{ matrix.os }}-kokkos${{ matrix.kokkos_version }}-${{ matrix.exec_model }}

      - name: Install clang
        run: brew install llvm

      - name: Clone Kokkos libs
        if: steps.kokkos-cache.outputs.cache-hit != 'true'
        run: |
          git clone https://github.com/kokkos/kokkos.git
          cd kokkos
          git checkout ${{ matrix.kokkos_version }}
          cd -
          pushd . &> /dev/null
          git clone https://github.com/kokkos/kokkos-kernels.git
          cd kokkos-kernels
          git checkout ${{ matrix.kokkos_version }}
          cd -

      - uses: actions/setup-python@v4
        name: Install Python
        with:
          python-version: '3.8'

      - name: Build Kokkos core library
        if: steps.kokkos-cache.outputs.cache-hit != 'true'
        run: |
          mkdir -p ${{ github.workspace}}/Kokkos_install/${{ matrix.exec_model }}
          cd kokkos
          python -m pip install cmake ninja

          cmake -BBuild . -DCMAKE_INSTALL_PREFIX=${{ github.workspace}}/Kokkos_install/${{ matrix.exec_model }} \
                          -DKokkos_ENABLE_COMPLEX_ALIGN=OFF \
                          -DKokkos_ENABLE_${{ matrix.exec_model }}=ON \
                          -DKokkos_ENABLE_DEPRECATION_WARNINGS=OFF \
                          -DCMAKE_CXX_STANDARD=20 \
                          -DCMAKE_POSITION_INDEPENDENT_CODE=ON \
                          -DCMAKE_CXX_COMPILER=$(brew --prefix llvm)/bin/clang++ \
                          -G Ninja
          cmake --build ./Build --verbose
          cmake --install ./Build
          cd -

      - name: Build Kokkos kernels library
        if: steps.kokkos-cache.outputs.cache-hit != 'true'
        run: |
          cd kokkos-kernels
          python -m pip install cmake ninja

          cmake -BBuild . -DCMAKE_INSTALL_PREFIX=${{ github.workspace}}/Kokkos_install/${{ matrix.exec_model }} \
                          -DKokkos_ENABLE_${{ matrix.exec_model }}=ON \
                          -DKokkos_ENABLE_DEPRECATION_WARNINGS=OFF \
                          -DCMAKE_CXX_STANDARD=20 \
                          -DCMAKE_PREFIX_PATH=${{ github.workspace}}/Kokkos_install/${{ matrix.exec_model }} \
                          -DCMAKE_POSITION_INDEPENDENT_CODE=ON \
                          -DCMAKE_CXX_COMPILER=$(brew --prefix llvm)/bin/clang++ \
                          -G Ninja
          cmake --build ./Build --verbose
          cmake --install ./Build
          cd -

  mac-wheels-x86:
    needs: [set_wheel_build_matrix, build_dependencies]
>>>>>>> f868e3c5
    strategy:
      matrix:
        os: [macos-11]
        arch: [x86_64]
        exec_model: ${{ fromJson(needs.mac-set-matrix-x86.outputs.exec_model) }}
        kokkos_version: ${{ fromJson(needs.mac-set-matrix-x86.outputs.kokkos_version) }}

    name: Kokkos core & kernels (${{ matrix.exec_model }}::${{ matrix.arch }} )
    runs-on: ${{ matrix.os }}

    steps:
      - name: Cancel previous runs
        uses: styfle/cancel-workflow-action@0.10.0
        with:
          access_token: ${{ github.token }}

      - name: Cache installation directories
        id: kokkos-cache
        uses: actions/cache@v3
        with:
          path: ${{ github.workspace}}/Kokkos_install/${{ matrix.exec_model }}
          key: ${{ matrix.os }}-kokkos${{ matrix.kokkos_version }}-${{ matrix.exec_model }}

      - name: Install clang
        run: brew install llvm

      - name: Clone Kokkos libs
        if: steps.kokkos-cache.outputs.cache-hit != 'true'
        run: |
          git clone https://github.com/kokkos/kokkos.git
          cd kokkos
          git checkout ${{ matrix.kokkos_version }}
          cd -
          pushd . &> /dev/null
          git clone https://github.com/kokkos/kokkos-kernels.git
          cd kokkos-kernels
          git checkout ${{ matrix.kokkos_version }}
          cd -

      - uses: actions/setup-python@v2
        name: Install Python
        with:
          python-version: '3.7'

      - name: Build Kokkos core library
        if: steps.kokkos-cache.outputs.cache-hit != 'true'
        run: |
          mkdir -p ${{ github.workspace}}/Kokkos_install/${{ matrix.exec_model }}
          cd kokkos
          python -m pip install cmake ninja

          cmake -BBuild . -DCMAKE_INSTALL_PREFIX=${{ github.workspace}}/Kokkos_install/${{ matrix.exec_model }} \
                          -DKokkos_ENABLE_COMPLEX_ALIGN=OFF \
                          -DKokkos_ENABLE_${{ matrix.exec_model }}=ON \
                          -DKokkos_ENABLE_DEPRECATION_WARNINGS=OFF \
                          -DCMAKE_CXX_STANDARD=20 \
                          -DCMAKE_POSITION_INDEPENDENT_CODE=ON \
                          -DCMAKE_CXX_COMPILER=$(brew --prefix llvm)/bin/clang++ \
                          -G Ninja
          cmake --build ./Build --verbose
          cmake --install ./Build
          cd -

      - name: Build Kokkos kernels library
        if: steps.kokkos-cache.outputs.cache-hit != 'true'
        run: |
          cd kokkos-kernels
          python -m pip install cmake ninja

          cmake -BBuild . -DCMAKE_INSTALL_PREFIX=${{ github.workspace}}/Kokkos_install/${{ matrix.exec_model }} \
                          -DKokkos_ENABLE_${{ matrix.exec_model }}=ON \
                          -DKokkos_ENABLE_DEPRECATION_WARNINGS=OFF \
                          -DCMAKE_CXX_STANDARD=20 \
                          -DCMAKE_PREFIX_PATH=${{ github.workspace}}/Kokkos_install/${{ matrix.exec_model }} \
                          -DCMAKE_POSITION_INDEPENDENT_CODE=ON \
                          -DCMAKE_CXX_COMPILER=$(brew --prefix llvm)/bin/clang++ \
                          -G Ninja
          cmake --build ./Build --verbose
          cmake --install ./Build
          cd -

  mac-wheels-x86:
    needs: [mac-set-matrix-x86, build_dependencies]
    strategy:
      fail-fast: false
      matrix:
        os: [macos-11]
        arch: [x86_64]
<<<<<<< HEAD
        cibw_build: ${{fromJson(needs.mac-set-matrix-x86.outputs.matrix)}}
        exec_model: ${{ fromJson(needs.mac-set-matrix-x86.outputs.exec_model) }}
        kokkos_version: ${{ fromJson(needs.mac-set-matrix-x86.outputs.kokkos_version) }}
=======
        cibw_build: ${{fromJson(needs.set_wheel_build_matrix.outputs.python_version)}}
        exec_model: ${{ fromJson(needs.set_wheel_build_matrix.outputs.exec_model) }}
        kokkos_version: ${{ fromJson(needs.set_wheel_build_matrix.outputs.kokkos_version) }}
>>>>>>> f868e3c5

    name: ${{ matrix.os }} (Python ${{ fromJson('{ "cp37-*":"3.7","cp38-*":"3.8","cp39-*":"3.9","cp310-*":"3.10","cp311-*":"3.11" }')[matrix.cibw_build] }})
    runs-on: ${{ matrix.os }}

    steps:
      - name: Cancel Previous Runs
        uses: styfle/cancel-workflow-action@0.10.0
        with:
          access_token: ${{ github.token }}

      - uses: actions/checkout@v3
<<<<<<< HEAD

      - name: Restoring cached dependencies
        id: kokkos-cache
        uses: actions/cache@v3
        with:
          path: ${{ github.workspace}}/Kokkos_install/${{ matrix.exec_model }}
          key: ${{ matrix.os }}-kokkos${{ matrix.kokkos_version }}-${{ matrix.exec_model }}

      - name: Copy cached libraries
        run: |
          mkdir Kokkos
          cp -rf ${{ github.workspace }}/Kokkos_install/${{ matrix.exec_model }}/* Kokkos/
=======
>>>>>>> f868e3c5

      - name: Restoring cached dependencies
        id: kokkos-cache
        uses: actions/cache@v3
        with:
          path: ${{ github.workspace}}/Kokkos_install/${{ matrix.exec_model }}
          key: ${{ matrix.os }}-kokkos${{ matrix.kokkos_version }}-${{ matrix.exec_model }}

      - name: Copy cached libraries
        run: |
          mkdir Kokkos
          cp -rf ${{ github.workspace }}/Kokkos_install/${{ matrix.exec_model }}/* Kokkos/

      - uses: actions/setup-python@v4
        name: Install Python
        with:
          python-version: '3.8'

      - name: Install cibuildwheel
<<<<<<< HEAD
        run: python -m pip install cibuildwheel==2.8.1
=======
        run: python -m pip install cibuildwheel~=2.11.0
>>>>>>> f868e3c5

      - name: Build wheels
        env:
          CIBW_BUILD: ${{ matrix.cibw_build }}

          # MacOS specific build settings
          CIBW_BEFORE_ALL_MACOS: |
            brew uninstall --force oclint
            brew install libomp
            brew install llvm

          # Python build settings
          CIBW_BEFORE_BUILD: |
            pip install pybind11 ninja cmake~=3.24.0

          # Testing of built wheels
          CIBW_TEST_REQUIRES: numpy~=1.21 scipy pytest pytest-cov pytest-mock flaky

          CIBW_BEFORE_TEST: pip install git+https://github.com/PennyLaneAI/pennylane.git@master

          CIBW_TEST_COMMAND: |
            pl-device-test --device=lightning.qubit --skip-ops -x --tb=short --no-flaky-report

          CIBW_BUILD_VERBOSITY: 1

          CIBW_ARCHS_MACOS: ${{matrix.arch}}

          USE_OMP: 1

        run: |
          python -m cibuildwheel --output-dir wheelhouse

      - uses: actions-ecosystem/action-regex-match@v2
        id: rc_build
        with:
          text: ${{ github.event.pull_request.head.ref }}
          regex: '.*[0-9]+.[0-9]+.[0-9]+[-_]?rc[0-9]+'

      - uses: actions/upload-artifact@v2
        if: ${{ github.event_name == 'release' || github.ref == 'refs/heads/master' || steps.rc_build.outputs.match != ''}}
        with:
          name: ${{ runner.os }}-wheels-${{ matrix.arch }}.zip
          path: ./wheelhouse/*.whl

  upload-pypi:
    needs: mac-wheels-x86
    runs-on: ubuntu-latest
    if: ${{ github.event_name == 'release' || github.ref == 'refs/heads/master' }}
    steps:
      - uses: actions/download-artifact@v2
        with:
          name: macOS-wheels-x86_64.zip
          path: dist

      - name: Upload wheels to PyPI
        uses: pypa/gh-action-pypi-publish@release/v1
        with:
          user: __token__
          password: ${{ secrets.TEST_PYPI_API_TOKEN }}
          repository_url: https://test.pypi.org/legacy/<|MERGE_RESOLUTION|>--- conflicted
+++ resolved
@@ -17,14 +17,6 @@
   MACOSX_DEPLOYMENT_TARGET: 10.15
 
 jobs:
-<<<<<<< HEAD
-  mac-set-matrix-x86:
-    name: Set builder matrix
-    runs-on: ubuntu-latest
-
-    steps:
-      - name: Cancel Previous Runs
-=======
   set_wheel_build_matrix:
     name: "Set wheel build matrix"
     uses: ./.github/workflows/set_wheel_build_matrix.yml
@@ -45,44 +37,10 @@
 
     steps:
       - name: Cancel previous runs
->>>>>>> f868e3c5
         uses: styfle/cancel-workflow-action@0.10.0
         with:
           access_token: ${{ github.token }}
 
-<<<<<<< HEAD
-      - uses: actions/checkout@v3
-
-      - name: Python version
-        id: pyver
-        run: |
-          if [[ ${{ github.event_name }} == 'pull_request' ]]; then
-            echo "::set-output name=matrix::$(python3 .github/workflows/gen_pyver_matrix.py \
-              --min-version=3.${{ env.PYTHON3_MIN_VERSION }} \
-              --max-version=3.${{ env.PYTHON3_MAX_VERSION }})"
-          else
-            echo "::set-output name=matrix::$(python3 .github/workflows/gen_pyver_matrix.py \
-              --min-version=3.${{ env.PYTHON3_MIN_VERSION }} \
-              --max-version=3.${{ env.PYTHON3_MAX_VERSION }} \
-              --range)"
-          fi
-
-      - name: Kokkos execution strategy
-        id: exec_model
-        run: echo "::set-output name=exec_model::[\"SERIAL\"]" # We may also adopt [OPENMP, THREADS] in later iterations
-
-      - name: Kokkos version
-        id: kokkos_version
-        run: echo "::set-output name=kokkos_version::[\"3.6.00\"]"
-
-    outputs:
-      matrix: ${{ steps.pyver.outputs.matrix }}
-      exec_model: ${{ steps.exec_model.outputs.exec_model }}
-      kokkos_version: ${{ steps.kokkos_version.outputs.kokkos_version }}
-
-  build_dependencies:
-    needs: [mac-set-matrix-x86]
-=======
       - name: Cache installation directories
         id: kokkos-cache
         uses: actions/cache@v3
@@ -150,104 +108,14 @@
 
   mac-wheels-x86:
     needs: [set_wheel_build_matrix, build_dependencies]
->>>>>>> f868e3c5
-    strategy:
-      matrix:
-        os: [macos-11]
-        arch: [x86_64]
-        exec_model: ${{ fromJson(needs.mac-set-matrix-x86.outputs.exec_model) }}
-        kokkos_version: ${{ fromJson(needs.mac-set-matrix-x86.outputs.kokkos_version) }}
-
-    name: Kokkos core & kernels (${{ matrix.exec_model }}::${{ matrix.arch }} )
-    runs-on: ${{ matrix.os }}
-
-    steps:
-      - name: Cancel previous runs
-        uses: styfle/cancel-workflow-action@0.10.0
-        with:
-          access_token: ${{ github.token }}
-
-      - name: Cache installation directories
-        id: kokkos-cache
-        uses: actions/cache@v3
-        with:
-          path: ${{ github.workspace}}/Kokkos_install/${{ matrix.exec_model }}
-          key: ${{ matrix.os }}-kokkos${{ matrix.kokkos_version }}-${{ matrix.exec_model }}
-
-      - name: Install clang
-        run: brew install llvm
-
-      - name: Clone Kokkos libs
-        if: steps.kokkos-cache.outputs.cache-hit != 'true'
-        run: |
-          git clone https://github.com/kokkos/kokkos.git
-          cd kokkos
-          git checkout ${{ matrix.kokkos_version }}
-          cd -
-          pushd . &> /dev/null
-          git clone https://github.com/kokkos/kokkos-kernels.git
-          cd kokkos-kernels
-          git checkout ${{ matrix.kokkos_version }}
-          cd -
-
-      - uses: actions/setup-python@v2
-        name: Install Python
-        with:
-          python-version: '3.7'
-
-      - name: Build Kokkos core library
-        if: steps.kokkos-cache.outputs.cache-hit != 'true'
-        run: |
-          mkdir -p ${{ github.workspace}}/Kokkos_install/${{ matrix.exec_model }}
-          cd kokkos
-          python -m pip install cmake ninja
-
-          cmake -BBuild . -DCMAKE_INSTALL_PREFIX=${{ github.workspace}}/Kokkos_install/${{ matrix.exec_model }} \
-                          -DKokkos_ENABLE_COMPLEX_ALIGN=OFF \
-                          -DKokkos_ENABLE_${{ matrix.exec_model }}=ON \
-                          -DKokkos_ENABLE_DEPRECATION_WARNINGS=OFF \
-                          -DCMAKE_CXX_STANDARD=20 \
-                          -DCMAKE_POSITION_INDEPENDENT_CODE=ON \
-                          -DCMAKE_CXX_COMPILER=$(brew --prefix llvm)/bin/clang++ \
-                          -G Ninja
-          cmake --build ./Build --verbose
-          cmake --install ./Build
-          cd -
-
-      - name: Build Kokkos kernels library
-        if: steps.kokkos-cache.outputs.cache-hit != 'true'
-        run: |
-          cd kokkos-kernels
-          python -m pip install cmake ninja
-
-          cmake -BBuild . -DCMAKE_INSTALL_PREFIX=${{ github.workspace}}/Kokkos_install/${{ matrix.exec_model }} \
-                          -DKokkos_ENABLE_${{ matrix.exec_model }}=ON \
-                          -DKokkos_ENABLE_DEPRECATION_WARNINGS=OFF \
-                          -DCMAKE_CXX_STANDARD=20 \
-                          -DCMAKE_PREFIX_PATH=${{ github.workspace}}/Kokkos_install/${{ matrix.exec_model }} \
-                          -DCMAKE_POSITION_INDEPENDENT_CODE=ON \
-                          -DCMAKE_CXX_COMPILER=$(brew --prefix llvm)/bin/clang++ \
-                          -G Ninja
-          cmake --build ./Build --verbose
-          cmake --install ./Build
-          cd -
-
-  mac-wheels-x86:
-    needs: [mac-set-matrix-x86, build_dependencies]
     strategy:
       fail-fast: false
       matrix:
         os: [macos-11]
         arch: [x86_64]
-<<<<<<< HEAD
-        cibw_build: ${{fromJson(needs.mac-set-matrix-x86.outputs.matrix)}}
-        exec_model: ${{ fromJson(needs.mac-set-matrix-x86.outputs.exec_model) }}
-        kokkos_version: ${{ fromJson(needs.mac-set-matrix-x86.outputs.kokkos_version) }}
-=======
         cibw_build: ${{fromJson(needs.set_wheel_build_matrix.outputs.python_version)}}
         exec_model: ${{ fromJson(needs.set_wheel_build_matrix.outputs.exec_model) }}
         kokkos_version: ${{ fromJson(needs.set_wheel_build_matrix.outputs.kokkos_version) }}
->>>>>>> f868e3c5
 
     name: ${{ matrix.os }} (Python ${{ fromJson('{ "cp37-*":"3.7","cp38-*":"3.8","cp39-*":"3.9","cp310-*":"3.10","cp311-*":"3.11" }')[matrix.cibw_build] }})
     runs-on: ${{ matrix.os }}
@@ -259,7 +127,6 @@
           access_token: ${{ github.token }}
 
       - uses: actions/checkout@v3
-<<<<<<< HEAD
 
       - name: Restoring cached dependencies
         id: kokkos-cache
@@ -272,20 +139,6 @@
         run: |
           mkdir Kokkos
           cp -rf ${{ github.workspace }}/Kokkos_install/${{ matrix.exec_model }}/* Kokkos/
-=======
->>>>>>> f868e3c5
-
-      - name: Restoring cached dependencies
-        id: kokkos-cache
-        uses: actions/cache@v3
-        with:
-          path: ${{ github.workspace}}/Kokkos_install/${{ matrix.exec_model }}
-          key: ${{ matrix.os }}-kokkos${{ matrix.kokkos_version }}-${{ matrix.exec_model }}
-
-      - name: Copy cached libraries
-        run: |
-          mkdir Kokkos
-          cp -rf ${{ github.workspace }}/Kokkos_install/${{ matrix.exec_model }}/* Kokkos/
 
       - uses: actions/setup-python@v4
         name: Install Python
@@ -293,11 +146,7 @@
           python-version: '3.8'
 
       - name: Install cibuildwheel
-<<<<<<< HEAD
-        run: python -m pip install cibuildwheel==2.8.1
-=======
         run: python -m pip install cibuildwheel~=2.11.0
->>>>>>> f868e3c5
 
       - name: Build wheels
         env:
