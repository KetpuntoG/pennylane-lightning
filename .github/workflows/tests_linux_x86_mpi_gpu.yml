--- conflicted
+++ resolved
@@ -92,12 +92,8 @@
       - name: Install required packages
         run: |
           python -m pip install -r requirements-dev.txt
-<<<<<<< HEAD
           python -m pip install cmake custatevec-cu12
-=======
-          python -m pip install cmake custatevec-cu11
           sudo apt-get -y -q install liblapack-dev
->>>>>>> 9c0ad276
 
       - name: Validate GPU version and installed compiler
         run: |
