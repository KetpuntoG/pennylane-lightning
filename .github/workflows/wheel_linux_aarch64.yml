--- conflicted
+++ resolved
@@ -13,14 +13,6 @@
     types: [published]
 
 jobs:
-<<<<<<< HEAD
-  linux-set-matrix-aarch64:
-    name: Set builder matrix
-    runs-on: ubuntu-latest
-
-    steps:
-      - name: Cancel Previous Runs
-=======
   set_wheel_build_matrix:
     name: "Set wheel build matrix"
     uses: ./.github/workflows/set_wheel_build_matrix.yml
@@ -42,7 +34,6 @@
 
     steps:
       - name: Cancel previous runs
->>>>>>> f868e3c5
         uses: styfle/cancel-workflow-action@0.10.0
         with:
           access_token: ${{ github.token }}
@@ -54,37 +45,6 @@
           path: ${{ github.workspace }}/Kokkos_install/${{ matrix.exec_model }}
           key: ${{ matrix.container_img }}-kokkos${{ matrix.kokkos_version }}-${{ matrix.exec_model }}
 
-<<<<<<< HEAD
-      - name: Python version
-        id: pyver
-        run: |
-          if [[ ${{ github.event_name }} == 'pull_request' ]]; then
-            echo "::set-output name=matrix::$(python3 .github/workflows/gen_pyver_matrix.py \
-              --min-version=3.${{ env.PYTHON3_MIN_VERSION }} \
-              --max-version=3.${{ env.PYTHON3_MAX_VERSION }})"
-          else
-            echo "::set-output name=matrix::$(python3 .github/workflows/gen_pyver_matrix.py \
-              --min-version=3.${{ env.PYTHON3_MIN_VERSION }} \
-              --max-version=3.${{ env.PYTHON3_MAX_VERSION }} \
-              --range)"
-          fi
-
-      - name: Kokkos execution strategy
-        id: exec_model
-        run: echo "::set-output name=exec_model::[\"SERIAL\"]" # We may also adopt [OPENMP, THREADS] in later iterations
-
-      - name: Kokkos version
-        id: kokkos_version
-        run: echo "::set-output name=kokkos_version::[\"3.6.00\"]"
-
-    outputs:
-      matrix: ${{ steps.pyver.outputs.matrix }}
-      exec_model: ${{ steps.exec_model.outputs.exec_model }}
-      kokkos_version: ${{ steps.kokkos_version.outputs.kokkos_version }}
-
-  build_dependencies:
-    needs: [linux-set-matrix-aarch64]
-=======
       - name: Clone Kokkos libs
         if: steps.kokkos-cache.outputs.cache-hit != 'true'
         run: |
@@ -149,109 +109,14 @@
 
   linux-wheels-aarch64:
     needs: [set_wheel_build_matrix, build_dependencies]
->>>>>>> f868e3c5
-    strategy:
-      matrix:
-        os: [ubuntu-latest]
-        arch: [aarch64]
-        exec_model: ${{ fromJson(needs.linux-set-matrix-aarch64.outputs.exec_model) }}
-        kokkos_version: ${{ fromJson(needs.linux-set-matrix-aarch64.outputs.kokkos_version) }}
-        container_img: ["quay.io/pypa/manylinux2014_aarch64"]
-
-    name: Kokkos core & kernels (${{ matrix.exec_model }}::${{ matrix.arch }} )
-    runs-on: ${{ matrix.os }}
-
-    steps:
-      - name: Cancel previous runs
-        uses: styfle/cancel-workflow-action@0.10.0
-        with:
-          access_token: ${{ github.token }}
-
-      - name: Cache installation directories
-        id: kokkos-cache
-        uses: actions/cache@v3
-        with:
-          path: ${{ github.workspace }}/Kokkos_install/${{ matrix.exec_model }}
-          key: ${{ matrix.container_img }}-kokkos${{ matrix.kokkos_version }}-${{ matrix.exec_model }}
-
-      - name: Clone Kokkos libs
-        if: steps.kokkos-cache.outputs.cache-hit != 'true'
-        run: |
-          git clone https://github.com/kokkos/kokkos.git
-          cd kokkos
-          git checkout ${{ matrix.kokkos_version }}
-          cd -
-          pushd . &> /dev/null
-          git clone https://github.com/kokkos/kokkos-kernels.git
-          cd kokkos-kernels
-          git checkout ${{ matrix.kokkos_version }}
-          cd -
-
-      - uses: docker/setup-qemu-action@v2
-        name: Set up QEMU
-
-      - name: Build Kokkos core library
-        if: steps.kokkos-cache.outputs.cache-hit != 'true'
-        run: |
-          mkdir -p ${{ github.workspace }}/Kokkos_install/${{ matrix.exec_model }}
-          cd kokkos
-          docker run --platform linux/aarch64 \
-            -v /var/run/docker.sock:/var/run/docker.sock \
-            -v `pwd`:/io \
-            -v ${{ github.workspace }}/Kokkos_install/${{ matrix.exec_model }}:/install \
-            -i ${{ matrix.container_img }} \
-            bash -c "cd /io && \
-            python3.7 -m pip install ninja && \
-            ln -s /opt/python/cp37-cp37m/bin/ninja /usr/bin/ninja && \
-            cmake -BBuild . -DCMAKE_INSTALL_PREFIX=/install \
-                            -DKokkos_ENABLE_COMPLEX_ALIGN=OFF \
-                            -DKokkos_ENABLE_${{ matrix.exec_model }}=ON \
-                            -DKokkos_ENABLE_DEPRECATION_WARNINGS=OFF \
-                            -DCMAKE_CXX_STANDARD=20 \
-                            -DCMAKE_POSITION_INDEPENDENT_CODE=ON \
-                            -G Ninja && \
-            cmake --build ./Build --verbose && \
-            cmake --install ./Build; "
-          cd -
-      - name: Build Kokkos kernels library
-        if: steps.kokkos-cache.outputs.cache-hit != 'true'
-        run: |
-          cd kokkos-kernels
-          docker run --platform linux/aarch64 \
-            -v /var/run/docker.sock:/var/run/docker.sock \
-            -v `pwd`:/io \
-            -v ${{ github.workspace }}/Kokkos_install/${{ matrix.exec_model }}:/install \
-            -i ${{ matrix.container_img }} \
-            bash -c "cd /io && \
-            python3.7 -m pip install ninja && \
-            ln -s /opt/python/cp37-cp37m/bin/ninja /usr/bin/ninja && \
-            cmake -BBuild . -DCMAKE_INSTALL_PREFIX=/install \
-                            -DKokkos_ENABLE_${{ matrix.exec_model }}=ON \
-                            -DKokkos_ENABLE_DEPRECATION_WARNINGS=OFF \
-                            -DCMAKE_CXX_STANDARD=20 \
-                            -DCMAKE_PREFIX_PATH=/install \
-                            -DCMAKE_POSITION_INDEPENDENT_CODE=ON \
-                            -G Ninja && \
-            cmake --build ./Build --verbose && \
-            cmake --install ./Build; "
-          cd -
-
-  linux-wheels-aarch64:
-    needs: [linux-set-matrix-aarch64, build_dependencies]
     strategy:
       fail-fast: false
       matrix:
         os: [ubuntu-latest]
         arch: [aarch64]
-<<<<<<< HEAD
-        cibw_build: ${{ fromJson(needs.linux-set-matrix-aarch64.outputs.matrix) }}
-        exec_model: ${{ fromJson(needs.linux-set-matrix-aarch64.outputs.exec_model) }}
-        kokkos_version: ${{ fromJson(needs.linux-set-matrix-aarch64.outputs.kokkos_version) }}
-=======
         cibw_build: ${{ fromJson(needs.set_wheel_build_matrix.outputs.python_version) }}
         exec_model: ${{ fromJson(needs.set_wheel_build_matrix.outputs.exec_model) }}
         kokkos_version: ${{ fromJson(needs.set_wheel_build_matrix.outputs.kokkos_version) }}
->>>>>>> f868e3c5
         container_img: ["quay.io/pypa/manylinux2014_aarch64"]
 
     name: ubuntu-latest::aarch64 (Python ${{ fromJson('{ "cp37-*":"3.7","cp38-*":"3.8","cp39-*":"3.9","cp310-*":"3.10","cp311-*":"3.11" }')[matrix.cibw_build] }})
@@ -278,11 +143,7 @@
           cp -rf ${{ github.workspace }}/Kokkos_install/${{ matrix.exec_model }}/* Kokkos/
 
       - name: Install cibuildwheel
-<<<<<<< HEAD
-        run: python3 -m pip install cibuildwheel==2.8.1
-=======
         run: python3 -m pip install cibuildwheel~=2.11.0
->>>>>>> f868e3c5
 
       - uses: docker/setup-qemu-action@v2
         name: Set up QEMU
@@ -298,16 +159,6 @@
           # Python build settings
           CIBW_BEFORE_BUILD: |
             cat /etc/yum.conf | sed "s/\[main\]/\[main\]\ntimeout=5/g" > /etc/yum.conf
-<<<<<<< HEAD
-            pip install ninja cmake
-
-          CIBW_MANYLINUX_AARCH64_IMAGE: manylinux2014
-
-          CIBW_BUILD_VERBOSITY: 3
-
-        run: python3 -m cibuildwheel --output-dir wheelhouse
-
-=======
             pip install ninja cmake~=3.24.0
 
           CIBW_MANYLINUX_AARCH64_IMAGE: manylinux2014
@@ -316,7 +167,6 @@
 
         run: python3 -m cibuildwheel --output-dir wheelhouse
 
->>>>>>> f868e3c5
       - uses: actions-ecosystem/action-regex-match@v2
         id: rc_build
         with:
