name: Wheel::Linux::ARM

# **What it does**: Builds python wheels for Linux (ubuntu-latest) architecture ARM 64 and store it as artifacts.
#                   Python versions: 3.9, 3.10, 3.11, 3.12.
# **Why we have it**: To build wheels for pennylane-lightning installation.
# **Who does it impact**: Wheels to be uploaded to PyPI.

on:
  pull_request:
  push:
    branches:
      - master
  release:
    types: [published]
  workflow_dispatch:

concurrency:
  group: wheel_linux_aarch64-${{ github.ref }}
  cancel-in-progress: true

jobs:
  set_wheel_build_matrix:
    if: |
      github.event_name != 'pull_request' ||
      contains(github.event.pull_request.labels.*.name, 'ci:build_wheels') ||
      github.event_name == 'workflow_dispatch'
    name: "Set wheel build matrix"
    uses: ./.github/workflows/set_wheel_build_matrix.yml
    with:
      event_name: ${{ github.event_name }}

  build_dependencies:
    needs: [set_wheel_build_matrix]
    strategy:
      matrix:
        os: [ubuntu-latest]
        arch: [aarch64]
        exec_model: ${{ fromJson(needs.set_wheel_build_matrix.outputs.exec_model) }}
        kokkos_version: ${{ fromJson(needs.set_wheel_build_matrix.outputs.kokkos_version) }}
        container_img: ["quay.io/pypa/manylinux_2_28_aarch64"]
    timeout-minutes: 45
    name: Kokkos core (${{ matrix.exec_model }}::${{ matrix.arch }})
    runs-on: ${{ matrix.os }}

    steps:
      - name: Cache installation directories
        id: kokkos-cache
        uses: actions/cache@v4
        with:
          path: ${{ github.workspace }}/Kokkos_install/${{ matrix.exec_model }}
          key: ${{ matrix.container_img }}-kokkos${{ matrix.kokkos_version }}-${{ matrix.exec_model }}

      - name: Clone Kokkos libs
        if: steps.kokkos-cache.outputs.cache-hit != 'true'
        run: |
          git clone --branch ${{ matrix.kokkos_version }} https://github.com/kokkos/kokkos.git
          pushd . &> /dev/null

      - uses: docker/setup-qemu-action@v2
        name: Set up QEMU

      - name: Build Kokkos core library
        if: steps.kokkos-cache.outputs.cache-hit != 'true'
        run: |
          mkdir -p ${{ github.workspace }}/Kokkos_install/${{ matrix.exec_model }}
          cd kokkos
          docker run --platform linux/aarch64 \
            -v /var/run/docker.sock:/var/run/docker.sock \
            -v `pwd`:/io \
            -v ${{ github.workspace }}/Kokkos_install/${{ matrix.exec_model }}:/install \
            -i ${{ matrix.container_img }} \
            bash -c "git config --global --add safe.directory /io && \
            cd /io && \
            python3.9 -m pip install ninja && \
            ln -s /opt/python/cp39-cp39/bin/ninja /usr/bin/ninja && \
            cmake -BBuild . -DCMAKE_INSTALL_PREFIX=/install \
                            -DKokkos_ENABLE_COMPLEX_ALIGN=OFF \
                            -DKokkos_ENABLE_SERIAL=ON \
                            -DKokkos_ENABLE_${{ matrix.exec_model }}=ON \
                            -DKokkos_ENABLE_DEPRECATION_WARNINGS=OFF \
                            -DCMAKE_CXX_STANDARD=20 \
                            -DCMAKE_POSITION_INDEPENDENT_CODE=ON \
                            -G Ninja && \
            cmake --build ./Build --verbose && \
            cmake --install ./Build; "
          cd -

  linux-wheels-aarch64:
    needs: [set_wheel_build_matrix, build_dependencies]
    strategy:
      fail-fast: false
      matrix:
        os: [ubuntu-latest]
        arch: [aarch64]
        pl_backend: ["lightning_kokkos", "lightning_qubit"]
        cibw_build: ${{ fromJson(needs.set_wheel_build_matrix.outputs.python_version) }}
        exec_model: ${{ fromJson(needs.set_wheel_build_matrix.outputs.exec_model) }}
        kokkos_version: ${{ fromJson(needs.set_wheel_build_matrix.outputs.kokkos_version) }}
        container_img: ["quay.io/pypa/manylinux_2_28_aarch64"]
    timeout-minutes: 45
    name: ${{ matrix.os }}::${{ matrix.arch }} - ${{ matrix.pl_backend }} (Python ${{ fromJson('{ "cp39-*":"3.9","cp310-*":"3.10","cp311-*":"3.11", "cp312-*":"3.12" }')[matrix.cibw_build] }})
    runs-on: ${{ matrix.os }}

    steps:
      - name: Checkout PennyLane-Lightning
        uses: actions/checkout@v4

      - name: Restoring cached dependencies
        id: kokkos-cache
        uses: actions/cache@v4
        with:
          path: ${{ github.workspace }}/Kokkos_install/${{ matrix.exec_model }}
          key: ${{ matrix.container_img }}-kokkos${{ matrix.kokkos_version }}-${{ matrix.exec_model }}
          fail-on-cache-miss: true

      - name: Copy cached libraries
        if: steps.kokkos-cache.outputs.cache-hit == 'true'
        run: |
          mkdir Kokkos
          cp -rf ${{ github.workspace }}/Kokkos_install/${{ matrix.exec_model }}/* Kokkos/

      - name: Install dependencies
        run: python -m pip install cibuildwheel~=2.16.0 toml

      - name: Configure pyproject.toml file
        run: PL_BACKEND="${{ matrix.pl_backend }}" python scripts/configure_pyproject_toml.py

      - uses: docker/setup-qemu-action@v2
        name: Set up QEMU

      - name: Build wheels
        env:
          CIBW_ARCHS_LINUX: ${{matrix.arch}}

          CIBW_BUILD: ${{ matrix.cibw_build }}

          CIBW_SKIP: "*-musllinux*"

          # Python build settings
          CIBW_BEFORE_BUILD: |
            cat /etc/yum.conf | sed "s/\[main\]/\[main\]\ntimeout=5/g" > /etc/yum.conf
            yum install python3-devel -y
            python -m pip install ninja cmake~=3.24.0 scipy pybind11

<<<<<<< HEAD
          CIBW_ENVIRONMENT: PL_BACKEND="${{ matrix.pl_backend }}"
=======
          CIBW_ENVIRONMENT: CMAKE_ARGS="-DENABLE_LAPACK=OFF"
>>>>>>> 8e85fce9

          CIBW_MANYLINUX_AARCH64_IMAGE: manylinux_2_28

          CIBW_BUILD_VERBOSITY: 3

          CIBW_BEFORE_TEST: |
            python -m pip install -r requirements-tests.txt
            if ${{ matrix.pl_backend == 'lightning_kokkos'}}
            then
              PL_BACKEND="lightning_qubit" python scripts/configure_pyproject_toml.py
              SKIP_COMPILATION=True python -m pip install . -vv
            fi

          CIBW_TEST_COMMAND: |
            DEVICENAME=`echo ${{ matrix.pl_backend }} | sed "s/_/./g"`
            pl-device-test --device=${DEVICENAME} --skip-ops -x --tb=short --no-flaky-report

        run: python3 -m cibuildwheel --output-dir wheelhouse

      - name: Validate wheels
        run: |
         python3 -m pip install twine
         python3 -m twine check ./wheelhouse/*.whl

      - uses: actions-ecosystem/action-regex-match@main
        id: rc_build
        with:
          text: ${{ github.event.pull_request.head.ref }}
          regex: '.*[0-9]+.[0-9]+.[0-9]+[-_]?rc[0-9]+'

      - uses: actions/upload-artifact@v3
        if: |
          github.event_name == 'release' ||
          github.event_name == 'workflow_dispatch' ||
          github.ref == 'refs/heads/master'
        with:
          name: ${{ runner.os }}-wheels-${{ matrix.pl_backend }}-${{ matrix.arch }}.zip
          path: ./wheelhouse/*.whl

  upload-pypi:
    needs: linux-wheels-aarch64
    strategy:
      matrix:
        arch: [aarch64]
        pl_backend: ["lightning_qubit", "lightning_kokkos"]
    runs-on: ubuntu-latest
    if: |
      github.event_name == 'release' ||
      github.ref == 'refs/heads/master'

    steps:
      - uses: actions/download-artifact@v3
        with:
          name: Linux-wheels-${{ matrix.pl_backend }}-${{ matrix.arch }}.zip
          path: dist

      - name: Upload wheels to PyPI
        uses: pypa/gh-action-pypi-publish@release/v1
        with:
          user: __token__
          password: ${{ ( matrix.pl_backend == 'lightning_qubit' ) && secrets.TEST_PYPI_API_TOKEN || secrets.TEST_PYPI_LKOKKOS_TOKEN }}
          repository-url: https://test.pypi.org/legacy/<|MERGE_RESOLUTION|>--- conflicted
+++ resolved
@@ -142,11 +142,7 @@
             yum install python3-devel -y
             python -m pip install ninja cmake~=3.24.0 scipy pybind11
 
-<<<<<<< HEAD
           CIBW_ENVIRONMENT: PL_BACKEND="${{ matrix.pl_backend }}"
-=======
-          CIBW_ENVIRONMENT: CMAKE_ARGS="-DENABLE_LAPACK=OFF"
->>>>>>> 8e85fce9
 
           CIBW_MANYLINUX_AARCH64_IMAGE: manylinux_2_28
 
