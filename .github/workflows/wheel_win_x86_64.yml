--- conflicted
+++ resolved
@@ -130,11 +130,7 @@
           CIBW_TEST_REQUIRES: pytest pytest-cov pytest-mock flaky
 
           CIBW_BEFORE_TEST: |
-<<<<<<< HEAD
-            python -m pip install git+https://github.com/PennyLaneAI/pennylane.git@v0.33.0
-=======
             python -m pip install pytest-benchmark git+https://github.com/PennyLaneAI/pennylane.git@master
->>>>>>> d7af3c64
 
           CIBW_TEST_COMMAND: |
             pl-device-test --device=lightning.qubit --skip-ops -x --tb=short --no-flaky-report
