--- conflicted
+++ resolved
@@ -10,10 +10,7 @@
         type: string
         required: true
         description: The version of PennyLane to use. Valid values are either 'release' (most recent release candidate), 'stable' (most recent git-tag) or 'latest' (most recent commit from master)
-<<<<<<< HEAD
-=======
   release:
->>>>>>> d165de1d
   pull_request:
   push:
     branches:
