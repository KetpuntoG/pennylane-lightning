name: Testing::Linux::x86_64::LGPU
on:
  workflow_call:
    inputs:
      lightning-version:
        type: string
        required: true
        description: The version of Lightning to use. Valid values are either 'release' (most recent release candidate), 'stable' (most recent git-tag) or 'latest' (most recent commit from master)
      pennylane-version:
        type: string
        required: true
        description: The version of PennyLane to use. Valid values are either 'release' (most recent release candidate), 'stable' (most recent git-tag) or 'latest' (most recent commit from master)
  release:
  pull_request:
  push:
    branches:
      - master

env:
  CI_CUDA_ARCH: 86
  COVERAGE_FLAGS: "--cov=pennylane_lightning --cov-report=term-missing --cov-report=xml:./coverage.xml --no-flaky-report -p no:warnings --tb=native"
  GCC_VERSION: 11
  TF_VERSION: 2.10.0
  TORCH_VERSION: 1.11.0+cpu

concurrency:
  group: tests_gpu-${{ github.ref }}
  cancel-in-progress: true

jobs:
  builddeps:
    runs-on:
      - self-hosted
      - ubuntu-22.04
      - gpu

    strategy:
      max-parallel: 1
      matrix:
        os: [ubuntu-22.04]
        pl_backend: ["lightning_gpu"]

    steps:
      - name: Validate GPU version and installed compiler
        run: |
          source /etc/profile.d/modules.sh
          module use /opt/modules
          module load cuda/11.8
          echo "${PATH}" >> $GITHUB_PATH
          echo "LD_LIBRARY_PATH=${LD_LIBRARY_PATH}" >> $GITHUB_ENV
          nvcc --version
          nvidia-smi

  cpptestswithLGPU_cu11:
    if: ${{ !contains(fromJSON('["schedule", "workflow_dispatch"]'), github.event_name) }}
    needs: [builddeps]
    strategy:
      matrix:
        os: [ubuntu-22.04]
        pl_backend: ["lightning_gpu"]

    name: C++ tests (Lightning-GPU)
    runs-on:
      - ${{ matrix.os }}
      - self-hosted
      - gpu

    steps:
      - name: Validate GPU version and installed compiler
        run: |
          source /etc/profile.d/modules.sh
          module use /opt/modules
          module load cuda/11.8
          echo "${PATH}" >> $GITHUB_PATH
          echo "LD_LIBRARY_PATH=${LD_LIBRARY_PATH}" >> $GITHUB_ENV
          nvcc --version
          nvidia-smi

      - name: Checkout PennyLane-Lightning-GPU
        uses: actions/checkout@v3
        with:
          path: main

      - uses: actions/setup-python@v4
        name: Install Python
        with:
          python-version: '3.9'

      - name: Setup Python virtual environment
        id: setup_venv
        env:
          VENV_NAME: ${{ github.workspace }}/venv_${{ steps.setup_python.outputs.python-version }}_${{ github.sha }}
        run: |
          # Clear any pre-existing venvs
          rm -rf venv_*

          # Create new venv for this workflow_run
          python --version
          python -m venv ${{ env.VENV_NAME }}

          # Add the venv to PATH for subsequent steps
          echo ${{ env.VENV_NAME }}/bin >> $GITHUB_PATH

          # Adding venv name as an output for subsequent steps to reference if needed
          echo "venv_name=${{ env.VENV_NAME }}" >> $GITHUB_OUTPUT

      - name: Display Python-Path
        id: python_path
        run: |
          py_path=$(which python)
          echo "Python Interpreter Path => $py_path"
          echo "python=$py_path" >> $GITHUB_OUTPUT
          
          pip_path=$(which python)
          echo "PIP Path => $pip_path"
          echo "pip=$pip_path" >> $GITHUB_OUTPUT

      - name: Install required packages
        run: |
<<<<<<< HEAD
          python -m pip install ninja cmake custatevec-cu12
=======
          python -m pip install ninja cmake custatevec-cu11
          sudo apt-get -y -q install liblapack-dev
>>>>>>> 9c0ad276

      - name: Build and run unit tests
        run: |
          cd main
          cmake . -BBuild \
            -DCUQUANTUM_SDK=$(python -c "import site; print( f'{site.getsitepackages()[0]}/cuquantum')")\
            -DBUILD_TESTS=ON \
            -DENABLE_LAPACK=ON \
            -DENABLE_PYTHON=OFF \
            -DPL_BACKEND=${{ matrix.pl_backend }} \
            -DCMAKE_CXX_COMPILER=$(which g++-$GCC_VERSION) \
            -DENABLE_COVERAGE=ON \
            -G Ninja
          cmake --build ./Build
          cd ./Build
          mkdir -p ./tests/results_${{ github.job }}_${{ matrix.pl_backend }}
          for file in *runner ; do ./$file --order lex --reporter junit --out ./tests/results_${{ github.job }}_${{ matrix.pl_backend }}/report_$file.xml; done;
          lcov --directory . -b ../pennylane_lightning/core/src --capture --output-file coverage.info
          lcov --remove coverage.info '/usr/*' --output-file coverage.info
          mv coverage.info coverage-${{ github.job }}-${{ matrix.pl_backend }}.info
      - name: Upload test results
        uses: actions/upload-artifact@v3
        if: always()
        with:
          name: ubuntu-tests-reports-${{ github.job }}_${{ matrix.pl_backend }}
          path: ./main/Build/tests/results_${{ github.job }}_${{ matrix.pl_backend }}
          if-no-files-found: error

      - name: Upload code coverage results
        uses: actions/upload-artifact@v3
        with:
          name: ubuntu-codecov-results-cpp
          path: ./main/Build/coverage-${{ github.job }}-${{ matrix.pl_backend }}.info
          if-no-files-found: error

  pythontestswithLGPU:
    needs: [builddeps]
    strategy:
      matrix:
        os: [ubuntu-22.04]
        pl_backend: ["lightning_gpu"]
        default_backend: ["lightning_qubit"]

    name: Python tests with LGPU
    runs-on:
      - ${{ matrix.os }}
      - self-hosted
      - gpu

    steps:
      - name: Validate GPU version and installed compiler
        run: |
          source /etc/profile.d/modules.sh
          module use /opt/modules
          module load cuda/11.8
          echo "${PATH}" >> $GITHUB_PATH
          echo "LD_LIBRARY_PATH=${LD_LIBRARY_PATH}" >> $GITHUB_ENV
          nvcc --version
          nvidia-smi

      - name: Checkout PennyLane-Lightning
        uses: actions/checkout@v3
        with:
          fetch-tags: true
          path: main

      - name: Switch to release build of Lightning
        if: inputs.lightning-version == 'release'
        run: |
          cd main
          git fetch --all
          git checkout $(git branch -a --list "origin/v*rc*" | tail -1)

      - name: Switch to stable build of Lightning
        if: inputs.lightning-version == 'stable'
        run: |
          cd main
          git fetch --tags --force
          git checkout $(git tag | sort -V | tail -1)

      - uses: actions/setup-python@v4
        name: Install Python
        with:
          python-version: '3.9'

      - name: Setup Python virtual environment
        id: setup_venv
        env:
          VENV_NAME: ${{ github.workspace }}/venv_${{ steps.setup_python.outputs.python-version }}_${{ github.sha }}
        run: |
          # Clear any pre-existing venvs
          rm -rf venv_*

          # Create new venv for this workflow_run
          python --version
          python -m venv ${{ env.VENV_NAME }}

          # Add the venv to PATH for subsequent steps
          echo ${{ env.VENV_NAME }}/bin >> $GITHUB_PATH

          # Adding venv name as an output for subsequent steps to reference if needed
          source ${{ env.VENV_NAME }}/bin/activate
          echo "venv_name=${{ env.VENV_NAME }}" >> $GITHUB_OUTPUT

      - name: Display Python-Path
        id: python_path
        run: |
          py_path=$(which python)
          echo "Python Interpreter Path => $py_path"
          echo "python=$py_path" >> $GITHUB_OUTPUT
          
          pip_path=$(which python)
          echo "PIP Path => $pip_path"
          echo "pip=$pip_path" >> $GITHUB_OUTPUT

      - name: Install required packages
        run: |
          cd main
          python -m pip install -r requirements-dev.txt
          python -m pip install cmake custatevec-cu12 openfermionpyscf

      - name: Checkout PennyLane for release build
        if: inputs.pennylane-version == 'release'
        uses: actions/checkout@v3
        with:
          path: pennylane
          repository: PennyLaneAI/pennylane

      - name: Switch to release build of PennyLane
        if: inputs.pennylane-version == 'release'
        run: |
          cd pennylane
          git fetch --all
          git checkout $(git branch -a --list "origin/v*rc*" | tail -1)
          python -m pip uninstall -y pennylane && python -m pip install . -vv --no-deps

      - name: Install Stable PennyLane
        if: inputs.pennylane-version == 'stable'
        run: |
          cd main
          python -m pip uninstall -y pennylane && python -m pip install -U pennylane

      - name: Build and install package
        env: 
          CUQUANTUM_SDK: $(python -c "import site; print( f'{site.getsitepackages()[0]}/cuquantum')")
        run: |
          cd main
          rm -rf build
          CMAKE_ARGS="-DPL_BACKEND=${{ matrix.default_backend }} -DENABLE_PYTHON=ON -DCMAKE_CXX_COMPILER=$(which g++-$GCC_VERSION)" \
          python -m pip install -e . -vv
          rm -rf build

          rm -rf build
          CMAKE_ARGS="-DPL_BACKEND=${{ matrix.pl_backend }} -DENABLE_PYTHON=ON -DCMAKE_CXX_COMPILER=$(which g++-$GCC_VERSION) -DPython_EXECUTABLE=${{ steps.python_path.outputs.python }}" \
          python -m pip install -e . -vv

      - name: Run PennyLane-Lightning-GPU unit tests
        if: ${{ matrix.pl_backend != 'all'}}
        env: 
          OMP_NUM_THREADS: 1
          OMP_PROC_BIND: false
        run: |
          cd main/
          DEVICENAME=`echo ${{ matrix.pl_backend }} | sed "s/_/./g"`
          pl-device-test --device ${DEVICENAME} --skip-ops --shots=20000 $COVERAGE_FLAGS --cov-append 
          pl-device-test --device ${DEVICENAME} --shots=None --skip-ops $COVERAGE_FLAGS --cov-append
          PL_DEVICE=${DEVICENAME} python -m pytest tests/ $COVERAGE_FLAGS 
          mv coverage.xml coverage-${{ github.job }}-${{ matrix.pl_backend }}.xml

      - name: Install all backend devices
        if: ${{ matrix.pl_backend == 'all' }}
        env: 
          CUQUANTUM_SDK: $(python -c "import site; print( f'{site.getsitepackages()[0]}/cuquantum')")
        run: |
          cd main
          rm -rf build
          CMAKE_ARGS="-DPL_BACKEND=${{matrix.default_backend}} -DENABLE_PYTHON=ON -DCMAKE_CXX_COMPILER=$(which g++-$GCC_VERSION)" \
          python -m pip install -e . -vv
          rm -rf build
          
          CMAKE_ARGS="-DPL_BACKEND=${{ matrix.pl_backend }} -DENABLE_PYTHON=ON -DCMAKE_CXX_COMPILER=$(which g++-$GCC_VERSION)" \
          python -m pip install -e . -vv

      - name: Run PennyLane-Lightning unit tests for lightning.qubit with all devices installed
        if: ${{ matrix.pl_backend == 'all' }}
        env: 
          OMP_NUM_THREADS: 1
          OMP_PROC_BIND: false
        run: |
          cd main/
          PL_DEVICE=lightning.qubit python -m pytest tests/ $COVERAGE_FLAGS
          pl-device-test --device lightning.qubit --skip-ops --shots=20000 $COVERAGE_FLAGS --cov-append
          pl-device-test --device lightning.qubit --shots=None --skip-ops $COVERAGE_FLAGS --cov-append
          PL_DEVICE=lightning.gpu python -m pytest tests/ $COVERAGE_FLAGS
          pl-device-test --device lightning.gpu --skip-ops --shots=20000 $COVERAGE_FLAGS --cov-append
          pl-device-test --device lightning.gpu --shots=None --skip-ops $COVERAGE_FLAGS --cov-append
          mv coverage.xml coverage-${{ github.job }}-${{ matrix.pl_backend }}.xml

      - name: Upload code coverage results
        uses: actions/upload-artifact@v3
        with:
          name: ubuntu-codecov-results-python
          path: ./main/coverage-${{ github.job }}-${{ matrix.pl_backend }}.xml
          if-no-files-found: error

  upload-to-codecov-linux-python:
    needs: [pythontestswithLGPU]
    name: Upload coverage data to codecov
    runs-on: ubuntu-latest
    steps:
      - name: Checkout
        uses: actions/checkout@v3

      - name: Download coverage reports
        uses: actions/download-artifact@v3
        with:
          name: ubuntu-codecov-results-python

      - name: Upload to Codecov
        uses: codecov/codecov-action@v3
        with:
          fail_ci_if_error: true
          token: ${{ secrets.CODECOV_TOKEN }}

  upload-to-codecov-linux-cpp:
    needs: [cpptestswithLGPU_cu11]
    name: Upload coverage data to codecov
    runs-on: ubuntu-latest
    steps:
      - name: Checkout
        uses: actions/checkout@v3

      - name: Download coverage reports
        uses: actions/download-artifact@v3
        with:
          name: ubuntu-codecov-results-cpp

      - name: Upload to Codecov
        uses: codecov/codecov-action@v3
        with:
          fail_ci_if_error: true
          token: ${{ secrets.CODECOV_TOKEN }}
      
      - name: Cleanup
        if: always()
        run: |
          rm -rf ${{ steps.setup_venv.outputs.venv_name }}
          rm -rf *
          rm -rf .git
          rm -rf .gitignore
          rm -rf .github
          pip cache purge<|MERGE_RESOLUTION|>--- conflicted
+++ resolved
@@ -117,12 +117,8 @@
 
       - name: Install required packages
         run: |
-<<<<<<< HEAD
           python -m pip install ninja cmake custatevec-cu12
-=======
-          python -m pip install ninja cmake custatevec-cu11
           sudo apt-get -y -q install liblapack-dev
->>>>>>> 9c0ad276
 
       - name: Build and run unit tests
         run: |
