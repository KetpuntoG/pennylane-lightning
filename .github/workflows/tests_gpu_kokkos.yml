name: Testing::LKokkos::GPU
on:
<<<<<<< HEAD
  #pull_request:
=======
  workflow_call:
    inputs:
      lightning-version:
        type: string
        required: true
        description: The version of lightning to use. Valid values are either 'stable' (most recent git-tag) or 'latest' (most recent commit from master)
      pennylane-version:
        type: string
        required: true
        description: The version of PennyLane to use. Valid values are either 'stable' (most recent git-tag) or 'latest' (most recent commit from master)
  pull_request:
>>>>>>> bebe5511
  push:
    branches:
      - master

env:
  CI_CUDA_ARCH: 86
  COVERAGE_FLAGS: "--cov=pennylane_lightning --cov-report=term-missing --cov-report=xml:./coverage.xml --no-flaky-report -p no:warnings --tb=native"
  GCC_VERSION: 11
  KOKKOS_VERSION: e542e989af99cb87881ee2a0d06916541ee76006
  TF_VERSION: 2.10.0
  TORCH_VERSION: 1.11.0+cpu

concurrency:
  group: tests_gpu-${{ github.ref }}-${{ inputs.lightning-version }}-${{ inputs.pennylane-version }}
  cancel-in-progress: true

jobs:
  builddeps:
    runs-on:
      - self-hosted
      - ubuntu-22.04
      - gpu

    strategy:
      max-parallel: 1
      matrix:
        os: [ubuntu-22.04]
        exec_model: ["CUDA"]
        kokkos_version: ["4.1.00"]

    steps:
      - name: Validate GPU version and installed compiler
        run: |
          source /etc/profile.d/modules.sh
          module use /opt/modules
          module load cuda/12.2
          echo "${PATH}" >> $GITHUB_PATH
          echo "LD_LIBRARY_PATH=${LD_LIBRARY_PATH}" >> $GITHUB_ENV
          nvcc --version
          nvidia-smi

      - name: Clone Kokkos repository
        run: |
          rm -rf kokkos_${{ matrix.exec_model }}
          # git clone --branch fix-rtld-deepbind https://github.com/cz4rs/kokkos.git kokkos_${{ matrix.exec_model }}
          # git clone --branch ${{ matrix.kokkos_version }} https://github.com/kokkos/kokkos.git kokkos_${{ matrix.exec_model }}
          git clone --branch develop https://github.com/kokkos/kokkos.git kokkos_${{ matrix.exec_model }}
          cd kokkos_${{ matrix.exec_model }}
          git checkout $KOKKOS_VERSION
          git log | head
          cd -
          pushd . &> /dev/null

      - name: Build Kokkos core library (Ubuntu)
        run: |
          rm -rf ${{ github.workspace }}/Kokkos_install/${{ matrix.exec_model }}
          mkdir -p ${{ github.workspace }}/Kokkos_install/${{ matrix.exec_model }}
          cd kokkos_${{ matrix.exec_model }}
          cmake -BBuild . -DCMAKE_INSTALL_PREFIX=${{ github.workspace }}/Kokkos_install/${{ matrix.exec_model }} \
                          -DKokkos_ENABLE_COMPLEX_ALIGN=OFF \
                          -DKokkos_ENABLE_SERIAL=ON \
                          -DKokkos_ENABLE_${{ matrix.exec_model }}=ON \
                          -DKokkos_ENABLE_DEPRECATION_WARNINGS=OFF \
                          -DCMAKE_CXX_COMPILER="$(which g++-$GCC_VERSION)" \
                          -DCMAKE_CXX_STANDARD=20 \
                          -DCMAKE_POSITION_INDEPENDENT_CODE=ON \
                          -G Ninja
          cmake --build ./Build --verbose
          cmake --install ./Build
          cd -

      - name: Test Kokkos core library (Ubuntu)
        env:
          CMAKE_PREFIX_PATH: ${{ github.workspace }}/Kokkos_install/${{ matrix.exec_model }}
        run: |
          set -x
          sudo apt-get update && sudo apt-get -y -q install gfortran-$GCC_VERSION
          cd kokkos_${{ matrix.exec_model }}/example/build_cmake_installed
          which -a gfortran || which -a gfortran-$GCC_VERSION
          cmake -B build -DCMAKE_Fortran_COMPILER=gfortran-$GCC_VERSION
          cmake --build build
          cmake --build build --target test
          set +x

      - name: Cache installation directories
        id: kokkos-cache
        uses: actions/cache/save@v3
        with:
          key: ${{ matrix.os }}-kokkos${{ matrix.kokkos_version }}-${{ matrix.exec_model }}-${{ github.ref }}-${{ github.sha }}
          path: ${{ github.workspace }}/Kokkos_install/${{ matrix.exec_model }}

  cpptestswithKokkos:
    if: ${{ github.sha == 'xxxxxxxx' }}
    needs: [builddeps]
    strategy:
      matrix:
        os: [ubuntu-22.04]
        pl_backend: ["lightning_kokkos"]
        exec_model: ["CUDA"]
        kokkos_version: ["4.1.00"]

    name: C++ tests (Kokkos)
    runs-on:
      - ${{ matrix.os }}
      - self-hosted
      - gpu

    steps:
      - name: Validate GPU version and installed compiler
        run: |
          source /etc/profile.d/modules.sh
          module use /opt/modules
          module load cuda/12.2
          echo "${PATH}" >> $GITHUB_PATH
          echo "LD_LIBRARY_PATH=${LD_LIBRARY_PATH}" >> $GITHUB_ENV
          nvcc --version
          nvidia-smi

      - name: Restoring cached dependencies
        id: kokkos-cache
        uses: actions/cache/restore@v3
        with:
          path: ${{ github.workspace }}/Kokkos_install/${{ matrix.exec_model }}
          key: ${{ matrix.os }}-kokkos${{ matrix.kokkos_version }}-${{ matrix.exec_model }}-${{ github.ref }}-${{ github.sha }}
          restore-keys: ${{ matrix.os }}-kokkos${{ matrix.kokkos_version }}-${{ matrix.exec_model }}-${{ github.ref }}-

      - name: Copy cached libraries
        run: |
          mkdir -p ${{ github.workspace }}/Kokkos
          ls -ltrh
          cp -r ${{ github.workspace }}/Kokkos_install/${{ matrix.exec_model }}/* ${{ github.workspace }}/Kokkos

      - name: Checkout PennyLane-Lightning
        uses: actions/checkout@v3
        with:
          path: main

      - uses: actions/setup-python@v4
        name: Install Python
        with:
          python-version: '3.9'

      - name: Install dependencies
        run: sudo apt-get update && sudo apt-get -y -q install cmake gcc-$GCC_VERSION  g++-$GCC_VERSION  ninja-build gcovr lcov

      - name: Build and run unit tests
        run: |
          cd main
          cmake . -BBuild -G Ninja \
            -DCMAKE_BUILD_TYPE=Debug \
            -DBUILD_TESTS=ON \
            -DENABLE_PYTHON=OFF \
            -DCMAKE_PREFIX_PATH=${{ github.workspace }}/Kokkos \
            -DPL_BACKEND=${{ matrix.pl_backend }} \
            -DCMAKE_CXX_COMPILER=$(which g++-$GCC_VERSION) \
            -DENABLE_COVERAGE=ON
          cmake --build ./Build
          cd ./Build
          mkdir -p ./tests/results_${{ github.job }}_${{ matrix.pl_backend }}
          for file in *runner ; do ./$file --order lex --reporter junit --out ./tests/results_${{ github.job }}_${{ matrix.pl_backend }}/report_$file.xml; done;
          lcov --directory . -b ../pennylane_lightning/core/src --capture --output-file coverage.info
          lcov --remove coverage.info '/usr/*' --output-file coverage.info
          mv coverage.info coverage-${{ github.job }}-${{ matrix.pl_backend }}.info

      - name: Upload test results
        uses: actions/upload-artifact@v3
        if: always()
        with:
          name: ubuntu-tests-reports-${{ github.job }}_${{ matrix.pl_backend }}
          path: ./main/Build/tests/results_${{ github.job }}_${{ matrix.pl_backend }}
          if-no-files-found: error

      - name: Upload code coverage results
        uses: actions/upload-artifact@v3
        with:
          name: ubuntu-codecov-results-cpp
          path: ./main/Build/coverage-${{ github.job }}-${{ matrix.pl_backend }}.info
          if-no-files-found: error

  pythontestswithKokkos:
    needs: [builddeps]
    strategy:
      matrix:
        os: [ubuntu-22.04]
        pl_backend: ["lightning_kokkos", "all"]
        exec_model: ["CUDA"]
        kokkos_version: ["4.1.00"]

    name: Python tests with Kokkos
    runs-on:
      - ${{ matrix.os }}
      - self-hosted
      - gpu

    steps:
      - name: Validate GPU version and installed compiler
        run: |
          source /etc/profile.d/modules.sh
          module use /opt/modules
          module load cuda/12.2
          echo "${PATH}" >> $GITHUB_PATH
          echo "LD_LIBRARY_PATH=${LD_LIBRARY_PATH}" >> $GITHUB_ENV
          nvcc --version
          nvidia-smi

      - name: Restoring cached dependencies
        id: kokkos-cache
        uses: actions/cache/restore@v3
        with:
          path: ${{ github.workspace }}/Kokkos_install/${{ matrix.exec_model }}
          key: ${{ matrix.os }}-kokkos${{ matrix.kokkos_version }}-${{ matrix.exec_model }}-${{ github.ref }}-${{ github.sha }}
          restore-keys: ${{ matrix.os }}-kokkos${{ matrix.kokkos_version }}-${{ matrix.exec_model }}-${{ github.ref }}-

      - name: Copy cached libraries
        run: |
          mkdir -p ${{ github.workspace }}/Kokkos
          ls -ltrh
          cp -r ${{ github.workspace }}/Kokkos_install/${{ matrix.exec_model }}/* ${{ github.workspace }}/Kokkos

      - name: Checkout PennyLane-Lightning
        uses: actions/checkout@v3
        with:
          path: main
          fetch-tags: true

      - name: Switch to stable build of Lightning
        if: inputs.lightning-version == 'stable'
        run: |
          cd main
          git fetch --tags --force
          git checkout $(git tag | sort -V | tail -1)
          git log -1 --format='%H'
          git status

      - uses: actions/setup-python@v4
        name: Install Python
        with:
          python-version: '3.9'

      - name: Install dependencies
        run: sudo apt-get update && sudo apt-get -y -q install cmake gcc-$GCC_VERSION  g++-$GCC_VERSION

      - name: Get required Python packages
        run: |
          cd main
          python -m pip install -r requirements-dev.txt
          python -m pip install openfermionpyscf

      - name: Install Stable PennyLane
        if: inputs.pennylane-version == 'stable'
        run: |
          cd main
          python -m pip uninstall -y pennylane && python -m pip install -U pennylane

      - name: Install ML libraries for interfaces
        run: |
          python -m pip install --upgrade torch==$TORCH_VERSION -f https://download.pytorch.org/whl/cpu/torch_stable.html
          python -m pip install --upgrade "jax[cpu]"  # This also installs jaxlib
          python -m pip install --upgrade tensorflow~=$TF_VERSION keras~=$TF_VERSION

      - name: Install backend device
        if: ${{ matrix.pl_backend != 'all'}}
        run: |
          ls -l ${{ github.workspace }}/Kokkos
          cd main
          SKIP_COMPILATION=True PL_BACKEND="lightning_qubit" pip install -e . -vv
          CMAKE_ARGS="-DPL_BACKEND=${{ matrix.pl_backend }} -DCMAKE_PREFIX_PATH=${{ github.workspace }}/Kokkos -DENABLE_PYTHON=ON -DCMAKE_CXX_COMPILER=$(which g++-$GCC_VERSION)" \
          python -m pip install -e . -vv

      - name: Run PennyLane-Lightning unit tests
        if: ${{ matrix.pl_backend != 'all'}}
        env:
          OMP_NUM_THREADS: 1
          OMP_PROC_BIND: false
        run: |
          cd main/
          DEVICENAME=`echo ${{ matrix.pl_backend }} | sed "s/_/./g"`
          pl-device-test --device ${DEVICENAME} --skip-ops --shots=20000 $COVERAGE_FLAGS --cov-append 2> /dev/null || echo Something went wrong with pl-device-test shot=20000
          pl-device-test --device ${DEVICENAME} --shots=None --skip-ops $COVERAGE_FLAGS --cov-append 2> /dev/null || echo Something went wrong with pl-device-test shot=None
          PL_DEVICE=${DEVICENAME} python -m pytest tests/ $COVERAGE_FLAGS 2> /dev/null || echo Something went wrong with Pytest
          mv coverage.xml coverage-${{ github.job }}.xml

      - name: Install all backend devices
        if: ${{ matrix.pl_backend == 'all' }}
        run: |
          cd main
          CMAKE_ARGS="-DPL_BACKEND="lightning_qubit" -DCMAKE_PREFIX_PATH=${{ github.workspace }}/Kokkos -DENABLE_PYTHON=ON -DCMAKE_CXX_COMPILER=$(which g++-$GCC_VERSION)" \
          python -m pip install -e . -vv
          rm -rf build
          CMAKE_ARGS="-DPL_BACKEND="lightning_kokkos" -DCMAKE_PREFIX_PATH=${{ github.workspace }}/Kokkos -DENABLE_PYTHON=ON -DCMAKE_CXX_COMPILER=$(which g++-$GCC_VERSION)" \
          python -m pip install -e . -vv

      - name: Run PennyLane-Lightning unit tests for lightning.qubit with all devices installed
        if: ${{ matrix.pl_backend == 'all' }}
        env:
          OMP_NUM_THREADS: 1
          OMP_PROC_BIND: false
        run: |
          cd main/
          PL_DEVICE=lightning.qubit python -m pytest tests/ $COVERAGE_FLAGS
          pl-device-test --device lightning.qubit --skip-ops --shots=20000 $COVERAGE_FLAGS --cov-append
          pl-device-test --device lightning.qubit --shots=None --skip-ops $COVERAGE_FLAGS --cov-append
          PL_DEVICE=lightning.kokkos python -m pytest tests/ $COVERAGE_FLAGS
          pl-device-test --device lightning.kokkos --skip-ops --shots=20000 $COVERAGE_FLAGS --cov-append
          pl-device-test --device lightning.kokkos --shots=None --skip-ops $COVERAGE_FLAGS --cov-append
          mv coverage.xml coverage-${{ github.job }}-${{ matrix.pl_backend }}.xml

      - name: Upload code coverage results
        uses: actions/upload-artifact@v3
        with:
          name: ubuntu-codecov-results-python
          path: ./main/coverage-${{ github.job }}-${{ matrix.pl_backend }}.xml<|MERGE_RESOLUTION|>--- conflicted
+++ resolved
@@ -1,8 +1,5 @@
 name: Testing::LKokkos::GPU
 on:
-<<<<<<< HEAD
-  #pull_request:
-=======
   workflow_call:
     inputs:
       lightning-version:
@@ -14,7 +11,6 @@
         required: true
         description: The version of PennyLane to use. Valid values are either 'stable' (most recent git-tag) or 'latest' (most recent commit from master)
   pull_request:
->>>>>>> bebe5511
   push:
     branches:
       - master
