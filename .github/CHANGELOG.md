--- conflicted
+++ resolved
@@ -30,15 +30,12 @@
 
 ### Improvements
 
-<<<<<<< HEAD
-* Multiple calls to the `append_mps_final_state()` API is allowed.
+* Multiple calls to the `append_mps_final_state()` API is allowed in `lightning.tensor`.
   [(#830)](https://github.com/PennyLaneAI/pennylane-lightning/pull/830)
 
-=======
 * LightningQubit gains native support for the `PauliRot` gate.
   [(#834)](https://github.com/PennyLaneAI/pennylane-lightning/pull/834)
   
->>>>>>> 83ac9d89
 * The `setBasisState` and `setStateVector` methods of `StateVectorLQubit` and `StateVectorKokkos` are overloaded to support PennyLane-like parameters.
   [(#843)](https://github.com/PennyLaneAI/pennylane-lightning/pull/843)
 
