# Release 0.37.0-dev

### New features since last release
* Implement Python interface to the `lightning.tensor` device.
  [(#748)](https://github.com/PennyLaneAI/pennylane-lightning/pull/748) 

* Add `inverse` support for gate operations in `lightning.tensor` in the C++ layer.
  [(#753)](https://github.com/PennyLaneAI/pennylane-lightning/pull/753) 

* Add `observable` and `expval` support to `cutensornet` backed `lightning.tensor` C++ layer.
  [(#728)](https://github.com/PennyLaneAI/pennylane-lightning/pull/728)

* Add gate support to `cutensornet` backed `lightning.tensor` C++ layer.
  [(#718)](https://github.com/PennyLaneAI/pennylane-lightning/pull/718)

* Add `cutensornet` backed `MPS` C++ layer to `lightning.tensor`.
  [(#704)](https://github.com/PennyLaneAI/pennylane-lightning/pull/704)

* Add support for `C(BlockEncode)` to Lightning devices.
  [(#743)](https://github.com/PennyLaneAI/pennylane-lightning/pull/743)

### Breaking changes

* Removed the `QuimbMPS` class and the corresponding interface/backend from `lightning.tensor`.
  [(#737)](https://github.com/PennyLaneAI/pennylane-lightning/pull/737)

* Changed the name of `default.tensor` to `lightning.tensor` with the `quimb` backend.
  [(#730)](https://github.com/PennyLaneAI/pennylane-lightning/pull/730)

* `dynamic_one_shot` uses shot-vectors in the auxiliary tape to tell the device how many times to repeat the tape. Lightning-Qubit is updated accordingly.
  [(#724)](https://github.com/PennyLaneAI/pennylane-lightning/pull/724)

* `dynamic_one_shot` deals with post-selection during the post-processing phase, so Lightning-Qubit does not return `None`-valued measurements for mismatching samples anymore.
  [(#720)](https://github.com/PennyLaneAI/pennylane-lightning/pull/720)

### Improvements

<<<<<<< HEAD
* Release candidate branches are automatically switched over to using the new large GitHub runner pool [(#769)](https://github.com/PennyLaneAI/pennylane-lightning/pull/769)
=======
* Release candidate branches are automatically switched over to using the new large GitHub runner pool.
  [(#769)](https://github.com/PennyLaneAI/pennylane-lightning/pull/769)
>>>>>>> edd45158

* LightningKokkos dev wheels for MacOS (x86_64, ARM64) and Linux (aarch64) are uploaded to TestPyPI upon PR merge.
  [(#765)](https://github.com/PennyLaneAI/pennylane-lightning/pull/765)

* LightningKokkos Linux (x86_64) dev wheels are pushed to https://test.pypi.org/project/PennyLane-Lightning-Kokkos/ upon PR merge.
  [(#763)](https://github.com/PennyLaneAI/pennylane-lightning/pull/763)

* Change the type of tensor network objects passed to `ObservablesTNCuda` and `MeasurementsTNCuda` class from `StateTensorT` to `TensorNetT`.
  [(#759)](https://github.com/PennyLaneAI/pennylane-lightning/pull/759) 
  
* Rationalize MCM tests, removing most end-to-end tests from the native MCM test file,
  but keeping one that validates multiple mid-circuit measurements with any allowed return.
  [(#754)](https://github.com/PennyLaneAI/pennylane/pull/754)

* Refactor C++ library names for `lightning.tensor`.
  [(#755)](https://github.com/PennyLaneAI/pennylane-lightning/pull/755) 

* Set `state_tensor` as `const` for the `MeasurementTNCuda` class.
  [(#753)](https://github.com/PennyLaneAI/pennylane-lightning/pull/753) 

* Updated Kokkos version and support to 4.3.01.
  [(#725)](https://github.com/PennyLaneAI/pennylane-lightning/pull/725)

* Lightning-Kokkos' functors are rewritten as functions wrapping around generic gate and generator functors templated over a coefficient interaction function. This reduces boilerplate while clarifying how the various kernels differ from one another.
  [(#640)](https://github.com/PennyLaneAI/pennylane-lightning/pull/640)

* Update C++ and Python GitHub actions names to include the matrix info.
  [(#717)](https://github.com/PennyLaneAI/pennylane-lightning/pull/717)

* Remove `CPhase` in favour of `CPhaseShift` in Lightning devices.
  [(#717)](https://github.com/PennyLaneAI/pennylane-lightning/pull/717)

* The various OpenMP configurations of Lightning-Qubit are tested in parallel on different Github Actions runners.
  [(#712)](https://github.com/PennyLaneAI/pennylane-lightning/pull/712)

* Update Linux wheels to use `manylinux_2_28` images.
  [(#667)](https://github.com/PennyLaneAI/pennylane-lightning/pull/667)

* Add support for `qml.expval` and `qml.var` in the `lightning.tensor` device for the `quimb` interface and the MPS method.
  [(#686)](https://github.com/PennyLaneAI/pennylane-lightning/pull/686)

* Changed the name of `lightning.tensor` to `default.tensor` with the `quimb` backend.
  [(#719)](https://github.com/PennyLaneAI/pennylane-lightning/pull/719)

* `lightning.qubit` and `lightning.kokkos` adhere to user specified mid-circuit measurement configuration options.
  [(#736)](https://github.com/PennyLaneAI/pennylane-lightning/pull/736)

* Patch the C++ `Measurements.probs(wires)` method in Lightning-Qubit and Lighnting-Kokkos to `Measurements.probs()` when called with all wires.
  This will trigger a more optimized implementation for calculating the probabilities of the entire system.
  [(#744)](https://github.com/PennyLaneAI/pennylane-lightning/pull/744)

* Remove the daily schedule from the "Compat Check w/PL - release/release" GitHub action.
  [(#746)](https://github.com/PennyLaneAI/pennylane-lightning/pull/746)

### Documentation

* Add installation instructions and documentation for `lightning.tensor`.
  [(#756)](https://github.com/PennyLaneAI/pennylane-lightning/pull/756)

### Bug fixes

* Fix random CI failures for `lightning.tensor` python unit tests and ignore `lightning_tensor` paths.
  [(#761)](https://github.com/PennyLaneAI/pennylane-lightning/pull/761)

* `lightning.qubit` and `lightning.kokkos` use `qml.ops.Conditional.base` instead of `qml.ops.Conditional.then_op`.
  [(#752)](https://github.com/PennyLaneAI/pennylane-lightning/pull/752)

* The preprocessing step in `lightning.qubit` now uses interface information to properly support the hardware-like postselection for mid-circuit measurements.
  [(#760)](https://github.com/PennyLaneAI/pennylane-lightning/pull/760)

* Fix AVX streaming operation support with newer GCC.
  [(#729)](https://github.com/PennyLaneAI/pennylane-lightning/pull/729)

* Revert changes calling `IMAG`, `ONE`, `ZERO` templated functions in Kokkos kernels since they are incompatible with device execution.
  [(#733)](https://github.com/PennyLaneAI/pennylane-lightning/pull/733)

* The `.github/workflows/tests_lkcpu_python.yml` workflow properly checks out the release or stable version of Lightning-Qubit during the test job.
  [(#723)](https://github.com/PennyLaneAI/pennylane-lightning/pull/723)

* Fix PennyLane LightningKokkos and LightningQubit tests for stable/stable configuration.
  [(#734)](https://github.com/PennyLaneAI/pennylane-lightning/pull/734)

* Remove the Autoray dependency from requirement files.
  [(#736)](https://github.com/PennyLaneAI/pennylane-lightning/pull/736)

* Fix the `cuda-runtime-12-0` dependency issue on RHEL8.
  [(#739)](https://github.com/PennyLaneAI/pennylane-lightning/pull/739)

* Fix the memory segfault with initializing zero-wire LightningKokkos.
  [(#757)](https://github.com/PennyLaneAI/pennylane-lightning/pull/757)

* Remove `pennylane.ops.op_math.controlled_decompositions.ctrl_decomp_zyz` tests with `len(control_wires) > 1`.
  [(#757)](https://github.com/PennyLaneAI/pennylane-lightning/pull/757)

### Contributors

This release contains contributions from (in alphabetical order):

Ali Asadi, Amintor Dusko, Pietropaolo Frisoni, Vincent Michaud-Rioux, Lee James O'Riordan, Mudit Pandey, Shuli Shu

---

# Release 0.36.0

### New features since last release

* Add `cutensornet` backed `MPS` C++ layer to `lightning.tensor`.
  [(#704)](https://github.com/PennyLaneAI/pennylane-lightning/pull/704)

* Add Python class for the `lightning.tensor` device which uses the new device API and the interface for `quimb` based on the MPS method.
  [(#671)](https://github.com/PennyLaneAI/pennylane-lightning/pull/671)

* Add compile-time support for AVX2/512 streaming operations in `lightning.qubit`.
  [(#664)](https://github.com/PennyLaneAI/pennylane-lightning/pull/664)

* `lightning.kokkos` supports mid-circuit measurements.
  [(#672)](https://github.com/PennyLaneAI/pennylane-lightning/pull/672)

* Add dynamic linking to LAPACK/OpenBlas shared objects in `scipy.libs` for both C++ and Python layer.
  [(#653)](https://github.com/PennyLaneAI/pennylane-lightning/pull/653)

* `lightning.qubit` supports mid-circuit measurements.
  [(#650)](https://github.com/PennyLaneAI/pennylane-lightning/pull/650)

* Add finite shots support in `lightning.qubit2`.
  [(#630)](https://github.com/PennyLaneAI/pennylane-lightning/pull/630)

* Add `collapse` and `normalize` methods to the `StateVectorLQubit` classes, enabling "branching" of the wavefunction. Add methods to create and seed an RNG in the `Measurements` modules.
  [(#645)](https://github.com/PennyLaneAI/pennylane-lightning/pull/645)

* Add two new python classes (LightningStateVector and LightningMeasurements) to support `lightning.qubit2`.
  [(#613)](https://github.com/PennyLaneAI/pennylane-lightning/pull/613)

* Add analytic-mode `qml.probs` and `qml.var` support in `lightning.qubit2`.
  [(#627)](https://github.com/PennyLaneAI/pennylane-lightning/pull/627)

* Add `LightningAdjointJacobian` to support `lightning.qubit2`.
  [(#631)](https://github.com/PennyLaneAI/pennylane-lightning/pull/631)

* Add `lightning.qubit2` device which uses the new device API.
  [(#607)](https://github.com/PennyLaneAI/pennylane-lightning/pull/607)
  [(#628)](https://github.com/PennyLaneAI/pennylane-lightning/pull/628)

* Add Vector-Jacobian Product calculation support to `lightning.qubit`.
  [(#644)](https://github.com/PennyLaneAI/pennylane-lightning/pull/644)

* Add support for using new operator arithmetic as the default.
  [(#649)](https://github.com/PennyLaneAI/pennylane-lightning/pull/649)

### Breaking changes

* Split Lightning-Qubit and Lightning-Kokkos CPU Python tests with `pytest-split`. Remove `SERIAL` from Kokkos' `exec_model` matrix. Remove `all` from Lightning-Kokkos' `pl_backend` matrix. Move `clang-tidy` checks to `tidy.yml`. Avoid editable `pip` installations.
  [(#696)](https://github.com/PennyLaneAI/pennylane-lightning/pull/696)
* Update `lightning.gpu` and `lightning.kokkos` to raise an error instead of falling back to `default.qubit`.
  [(#689)](https://github.com/PennyLaneAI/pennylane-lightning/pull/689)

* Add `paths` directives to test workflows to avoid running tests that cannot be impacted by changes.
  [(#699)](https://github.com/PennyLaneAI/pennylane-lightning/pull/699)
  [(#695)](https://github.com/PennyLaneAI/pennylane-lightning/pull/695)

* Move common components of `/src/simulator/lightning_gpu/utils/` to `/src/utils/cuda_utils/`.
  [(#676)](https://github.com/PennyLaneAI/pennylane-lightning/pull/676)

* Deprecate static LAPACK linking support.
  [(#653)](https://github.com/PennyLaneAI/pennylane-lightning/pull/653)

* Migrate `lightning.qubit` to the new device API.
  [(#646)](https://github.com/PennyLaneAI/pennylane-lightning/pull/646)

* Introduce `ci:build_wheels` label, which controls wheel building on `pull_request` and other triggers.
  [(#648)](https://github.com/PennyLaneAI/pennylane-lightning/pull/648)

* Remove building wheels for Lightning Kokkos on Windows.
  [(#693)](https://github.com/PennyLaneAI/pennylane-lightning/pull/693)

### Improvements

* Add tests for Windows Wheels, fix ill-defined caching, and set the proper backend for `lightning.kokkos` wheels.
  [(#693)](https://github.com/PennyLaneAI/pennylane-lightning/pull/693)

* Replace string comparisons by `isinstance` checks where possible.
  [(#691)](https://github.com/PennyLaneAI/pennylane-lightning/pull/691)

* Refactor `cuda_utils` to remove its dependency on `custatevec.h`.
  [(#681)](https://github.com/PennyLaneAI/pennylane-lightning/pull/681)

* Add `test_templates.py` module where Grover and QSVT are tested.
  [(#684)](https://github.com/PennyLaneAI/pennylane-lightning/pull/684)

* Create `cuda_utils` for common usage of CUDA related backends.
  [(#676)](https://github.com/PennyLaneAI/pennylane-lightning/pull/676)

* Refactor `lightning_gpu_utils` unit tests to remove the dependency on statevector class.
  [(#675)](https://github.com/PennyLaneAI/pennylane-lightning/pull/675)

* Upgrade GitHub actions versions from v3 to v4.
  [(#669)](https://github.com/PennyLaneAI/pennylane-lightning/pull/669)

* Initialize the private attributes `gates_indices_` and `generators_indices_` of `StateVectorKokkos` using the definitions of the `Pennylane::Gates::Constant` namespace.
  [(#641)](https://github.com/PennyLaneAI/pennylane-lightning/pull/641)

* Add `isort` to `requirements-dev.txt` and run before `black` upon `make format` to sort Python imports.
  [(#623)](https://github.com/PennyLaneAI/pennylane-lightning/pull/623)

* Improve support for new operator arithmetic with `QuantumScriptSerializer.serialize_observables`.
  [(#670)](https://github.com/PennyLaneAI/pennylane-lightning/pull/670)

* Add `workflow_dispatch` to wheels recipes; allowing developers to build wheels manually on a branch instead of temporarily changing the headers.
  [(#679)](https://github.com/PennyLaneAI/pennylane-lightning/pull/679)

* Add the `ENABLE_LAPACK` compilation flag to toggle dynamic linking to LAPACK library.
  [(#678)](https://github.com/PennyLaneAI/pennylane-lightning/pull/678)

### Documentation

### Bug fixes

* Fix wire order permutations when using `qml.probs` with out-of-order wires.
  [(#707)](https://github.com/PennyLaneAI/pennylane-lightning/pull/707)

* Lightning Qubit once again respects the wire order specified on device instantiation.
  [(#705)](https://github.com/PennyLaneAI/pennylane-lightning/pull/705)

* `dynamic_one_shot` was refactored to use `SampleMP` measurements as a way to return the mid-circuit measurement samples. `LightningQubit`'s `simulate` is modified accordingly.
  [(#694)](https://github.com/PennyLaneAI/pennylane-lightning/pull/694)

* `LightningQubit` correctly decomposes state prep operations when used in the middle of a circuit.
  [(#687)](https://github.com/PennyLaneAI/pennylane-lightning/pull/687)

* `LightningQubit` correctly decomposes `qml.QFT` and `qml.GroverOperator` if `len(wires)` is greater than 9 and 12 respectively.
  [(#687)](https://github.com/PennyLaneAI/pennylane-lightning/pull/687)

* Specify `isort` `--py` (Python version) and `-l` (max line length) to stabilize `isort` across Python versions and environments.
  [(#647)](https://github.com/PennyLaneAI/pennylane-lightning/pull/647)

* Fix random `coverage xml` CI issues.
  [(#635)](https://github.com/PennyLaneAI/pennylane-lightning/pull/635)

* `lightning.qubit` correctly decomposed state preparation operations with adjoint differentiation.
  [(#661)](https://github.com/PennyLaneAI/pennylane-lightning/pull/661)

* Fix the failed observable serialization unit tests.
  [(#683)](https://github.com/PennyLaneAI/pennylane-lightning/pull/683)

* Update the `LightningQubit` new device API to work with Catalyst.
  [(#665)](https://github.com/PennyLaneAI/pennylane-lightning/pull/665)

* Update the version of `codecov-action` to v4 and fix the CodeCov issue with the PL-Lightning check-compatibility actions.
  [(#682)](https://github.com/PennyLaneAI/pennylane-lightning/pull/682)

* Refactor of dev prerelease auto-update-version workflow.
  [(#685)](https://github.com/PennyLaneAI/pennylane-lightning/pull/685)

* Remove gates unsupported by catalyst from toml file.
  [(#698)](https://github.com/PennyLaneAI/pennylane-lightning/pull/698)

* Increase tolerance for a flaky test.
  [(#703)](https://github.com/PennyLaneAI/pennylane-lightning/pull/703)

* Remove `ControlledQubitUnitary` in favour of `C(QubitUnitary)` from the list of supported operations and the device toml file. The `stopping_condition` method guarantees the consistency of decompositions.
  [(#758)](https://github.com/PennyLaneAI/pennylane-lightning/pull/758)

* Raise a clear error message with initialization of `lightning.kokkos` with zero-qubit on Windows.
  [(#758)](https://github.com/PennyLaneAI/pennylane-lightning/pull/758)


### Contributors

This release contains contributions from (in alphabetical order):

Ali Asadi, Amintor Dusko, Pietropaolo Frisoni, Thomas Germain, Christina Lee, Erick Ochoa Lopez, Vincent Michaud-Rioux, Rashid N H M, Lee James O'Riordan, Mudit Pandey, Shuli Shu

---

# Release 0.35.1

### Improvements

* Use the `adjoint` gate parameter to apply `qml.Adjoint` operations instead of matrix methods in `lightning.qubit`.
  [(#632)](https://github.com/PennyLaneAI/pennylane-lightning/pull/632)

### Bug fixes

* Fix `qml.Adjoint` support in `lightning.gpu` and `lightning.kokkos`.
  [(#632)](https://github.com/PennyLaneAI/pennylane-lightning/pull/632)

* Fix finite shots support in `lightning.qubit`, `lightning.gpu` and `lightning.kokkos`. The bug would impact calculations with measurements on observables with non-trivial diagonalizing gates and calculations with shot vectors.
  [(#632)](https://github.com/PennyLaneAI/pennylane-lightning/pull/632)

### Contributors

This release contains contributions from (in alphabetical order):

Vincent Michaud-Rioux

---

# Release 0.35.0

### New features since last release

* All backends now support `GlobalPhase` and `C(GlobalPhase)` in forward pass.
  [(#579)](https://github.com/PennyLaneAI/pennylane-lightning/pull/579)

* Add Hermitian observable support for shot-noise measurement and Lapack support.
  [(#569)](https://github.com/PennyLaneAI/pennylane-lightning/pull/569)

### Breaking changes

* Migrate `lightning.gpu` to CUDA 12.
  [(#606)](https://github.com/PennyLaneAI/pennylane-lightning/pull/606)

### Improvements

* Expand error values and strings returned from CUDA libraries.
  [(#617)](https://github.com/PennyLaneAI/pennylane-lightning/pull/617)

* `C(MultiRZ)` and `C(Rot)` gates are natively supported (with `LM` kernels).
  [(#614)](https://github.com/PennyLaneAI/pennylane-lightning/pull/614)

* Add adjoint support for `GlobalPhase` in Lightning-GPU and Lightning-Kokkos.
  [(#615)](https://github.com/PennyLaneAI/pennylane-lightning/pull/615)

* Lower the overheads of Windows CI tests.
  [(#610)](https://github.com/PennyLaneAI/pennylane-lightning/pull/610)

* Decouple LightningQubit memory ownership from numpy and migrate it to Lightning-Qubit managed state-vector class.
  [(#601)](https://github.com/PennyLaneAI/pennylane-lightning/pull/601)

* Expand support for Projector observables on Lightning-Kokkos.
  [(#601)](https://github.com/PennyLaneAI/pennylane-lightning/pull/601)

* Split Docker build cron job into two jobs: master and latest. This is mainly for reporting in the `plugin-test-matrix` repo.
  [(#600)](https://github.com/PennyLaneAI/pennylane-lightning/pull/600)

* The `BlockEncode` operation from PennyLane is now supported on all Lightning devices.
  [(#599)](https://github.com/PennyLaneAI/pennylane-lightning/pull/599)

* OpenMP acceleration can now be enabled at compile time for all `lightning.qubit` gate kernels using the "-DLQ_ENABLE_KERNEL_OMP=1" CMake argument.
  [(#510)](https://github.com/PennyLaneAI/pennylane-lightning/pull/510)

* Enable building Docker images for any branch or tag. Set the Docker build cron job to build images for the latest release and `master`.
  [(#598)](https://github.com/PennyLaneAI/pennylane-lightning/pull/598)

* Enable choosing the PennyLane-Lightning version and disabling push to Docker Hub in the Docker build workflow. Add a cron job calling the Docker build workflow.
  [(#597)](https://github.com/PennyLaneAI/pennylane-lightning/pull/597)

* Pull Kokkos v4.2.00 from the official Kokkos repository to test Lightning-Kokkos with the CUDA backend.
  [(#596)](https://github.com/PennyLaneAI/pennylane-lightning/pull/596)

* Remove deprecated MeasurementProcess.name.
  [(#605)](https://github.com/PennyLaneAI/pennylane-lightning/pull/605)

### Documentation

* Update requirements to build the documentation.
  [(#594)](https://github.com/PennyLaneAI/pennylane-lightning/pull/594)

### Bug fixes

* Downgrade auditwheel due to changes with library exclusion list.
  [(#620)](https://github.com/PennyLaneAI/pennylane-lightning/pull/620)

* List `GlobalPhase` gate in each device's TOML file.
  [(#615)](https://github.com/PennyLaneAI/pennylane-lightning/pull/615)

* Lightning-GPU's gate cache failed to distinguish between certain gates.
  For example, `MultiControlledX([0, 1, 2], "111")` and `MultiControlledX([0, 2], "00")` were applied as the same operation.
  This could happen with (at least) the following gates: `QubitUnitary`,`ControlledQubitUnitary`,`MultiControlledX`,`DiagonalQubitUnitary`,`PSWAP`,`OrbitalRotation`.
  [(#579)](https://github.com/PennyLaneAI/pennylane-lightning/pull/579)

* Ensure the stopping condition decompositions are respected for larger templated QFT and Grover operators.
  [(#609)](https://github.com/PennyLaneAI/pennylane-lightning/pull/609)

* Move concurrency group specifications from reusable Docker build workflow to the root workflows.
  [(#604)](https://github.com/PennyLaneAI/pennylane-lightning/pull/604)

* Fix `lightning-kokkos-cuda` Docker build and add CI workflow to build images and push to Docker Hub.
  [(#593)](https://github.com/PennyLaneAI/pennylane-lightning/pull/593)

* Update jax.config imports.
  [(#619)](https://github.com/PennyLaneAI/pennylane-lightning/pull/619)

* Fix apply state vector when using a Lightning handle.
  [(#622)](https://github.com/PennyLaneAI/pennylane-lightning/pull/622)

* Pinning Pytest to a version compatible with Flaky.
  [(#624)](https://github.com/PennyLaneAI/pennylane-lightning/pull/624)

### Contributors

This release contains contributions from (in alphabetical order):

Amintor Dusko, David Ittah, Vincent Michaud-Rioux, Lee J. O'Riordan, Shuli Shu, Matthew Silverman

---

# Release 0.34.0

### New features since last release

* Support added for Python 3.12 wheel builds.
  [(#541)](https://github.com/PennyLaneAI/pennylane-lightning/pull/541)

* Lightning-Qubit support arbitrary controlled gates (any wires and any control values). The kernels are implemented in the `LM` module.
  [(#576)](https://github.com/PennyLaneAI/pennylane-lightning/pull/576)

* Shot-noise related methods now accommodate observable objects with arbitrary eigenvalues. Add a Kronecker product method for two diagonal matrices.
  [(#570)](https://github.com/PennyLaneAI/pennylane-lightning/pull/570)

* Add shot-noise support for probs in the C++ layer. Probabilities are calculated from generated samples. All Lightning backends support this feature. Please note that target wires should be sorted in ascending manner.
  [(#568)](https://github.com/PennyLaneAI/pennylane-lightning/pull/568)

* Add `LM` kernels to apply arbitrary controlled operations efficiently.
  [(#516)](https://github.com/PennyLaneAI/pennylane-lightning/pull/516)

* Add shots support for variance value, probs, sample, counts calculation for given observables (`NamedObs`, `TensorProd` and `Hamiltonian`) based on Pauli words, `Identity` and `Hadamard` in the C++ layer. All Lightning backends support this support feature.
  [(#561)](https://github.com/PennyLaneAI/pennylane-lightning/pull/561)

* Add shots support for expectation value calculation for given observables (`NamedObs`, `TensorProd` and `Hamiltonian`) based on Pauli words, `Identity` and `Hadamard` in the C++ layer by adding `measure_with_samples` to the measurement interface. All Lightning backends support this support feature.
  [(#556)](https://github.com/PennyLaneAI/pennylane-lightning/pull/556)

* `qml.QubitUnitary` operators can be included in a circuit differentiated with the adjoint method. Lightning handles circuits with arbitrary non-differentiable `qml.QubitUnitary` operators. 1,2-qubit `qml.QubitUnitary` operators with differentiable parameters can be differentiated using decomposition.
  [(#540)] (https://github.com/PennyLaneAI/pennylane-lightning/pull/540)

### Breaking changes

* Set the default version of Kokkos to 4.2.00 throughout the project (CMake, CI, etc.)
  [(#578)] (https://github.com/PennyLaneAI/pennylane-lightning/pull/578)

* Overload `applyOperation` with a fifth `matrix` argument to all state vector classes to support arbitrary operations in `AdjointJacobianBase`.
  [(#540)] (https://github.com/PennyLaneAI/pennylane-lightning/pull/540)

### Improvements

* Ensure aligned memory used for numpy arrays with state-vector without reallocations.
  [(#572)](https://github.com/PennyLaneAI/pennylane-lightning/pull/572)

* Unify error messages of shot measurement related unsupported observables to better Catalyst.
  [(#577)](https://github.com/PennyLaneAI/pennylane-lightning/pull/577)

* Add configuration files to improve compatibility with Catalyst.
  [(#566)](https://github.com/PennyLaneAI/pennylane-lightning/pull/566)

* Refactor shot-noise related methods of MeasurementsBase class in the C++ layer and eigenvalues are not limited to `1` and `-1`. Add `getObs()` method to Observables class. Refactor `applyInPlaceShots` to allow users to get eigenvalues of Observables object. Deprecated `_preprocess_state` method in `MeasurementsBase` class for safer use of the `LightningQubitRaw` backend.
[(#570)](https://github.com/PennyLaneAI/pennylane-lightning/pull/570)

* Modify `setup.py` to use backend-specific build directory (`f"build_{backend}"`) to accelerate rebuilding backends in alternance.
  [(#540)] (https://github.com/PennyLaneAI/pennylane-lightning/pull/540)

* Update Dockerfile and rewrite the `build-wheel-lightning-gpu` stage to build Lightning-GPU from the `pennylane-lightning` monorepo.
  [(#539)] (https://github.com/PennyLaneAI/pennylane-lightning/pull/539)

* Add the MPI test CI workflows of Lightning-GPU in compatibility cron jobs.
  [(#536)] (https://github.com/PennyLaneAI/pennylane-lightning/pull/536)

* Add MPI synchronization in places to safely handle communicated data.
  [(#538)](https://github.com/PennyLaneAI/pennylane-lightning/pull/538)

* Add release option in compatibility cron jobs to test the release candidates of PennyLane and the Lightning plugins against one another.
  [(#531)] (https://github.com/PennyLaneAI/pennylane-lightning/pull/531)

* Add GPU workflows in compatibility cron jobs to test Lightning-GPU and Lightning-Kokkos with the Kokkos CUDA backend.
  [(#528)] (https://github.com/PennyLaneAI/pennylane-lightning/pull/528)

### Documentation

* Fixed a small typo in the documentation page for the PennyLane-Lightning GPU device.
  [(#563)](https://github.com/PennyLaneAI/pennylane-lightning/pull/563)

* Add OpenGraph social preview for Lightning docs.
  [(#574)](https://github.com/PennyLaneAI/pennylane-lightning/pull/574)

### Bug fixes

* Fix CodeCov file contention issue when uploading data from many workloads.
  [(#584)](https://github.com/PennyLaneAI/pennylane-lightning/pull/584)

* Ensure the `lightning.gpu` intermediate wheel builds are uploaded to TestPyPI.
  [(#575)](https://github.com/PennyLaneAI/pennylane-lightning/pull/575)

* Allow support for newer clang-tidy versions on non-x86_64 platforms.
  [(#567)](https://github.com/PennyLaneAI/pennylane-lightning/pull/567)

* Do not run C++ tests when testing for compatibility with PennyLane, hence fixing plugin-matrix failures. Fix Lightning-GPU workflow trigger.
  [(#571)](https://github.com/PennyLaneAI/pennylane-lightning/pull/571)

* Revert single-node multi-GPU batching behaviour to match https://github.com/PennyLaneAI/pennylane-lightning-gpu/pull/27.
  [(#564)](https://github.com/PennyLaneAI/pennylane-lightning/pull/564)

* Move deprecated `stateprep` `QuantumScript` argument into the operation list in `mpitests/test_adjoint_jacobian.py`.
  [(#540)] (https://github.com/PennyLaneAI/pennylane-lightning/pull/540)

* Fix MPI Python unit tests for the adjoint method.
  [(#538)](https://github.com/PennyLaneAI/pennylane-lightning/pull/538)

* Fix the issue with assigning kernels to ops before registering kernels on macOS
  [(#582)](https://github.com/PennyLaneAI/pennylane-lightning/pull/582)

* Update `MANIFEST.in` to include device config files and `CHANGELOG.md`
  [(#585)](https://github.com/PennyLaneAI/pennylane-lightning/pull/585)

### Contributors

This release contains contributions from (in alphabetical order):

Ali Asadi, Isaac De Vlugt, Amintor Dusko, Vincent Michaud-Rioux, Erick Ochoa Lopez, Lee James O'Riordan, Shuli Shu

---

# Release 0.33.1

* pip-installed CUDA runtime libraries can now be accessed from a virtualenv.
  [(#543)](https://github.com/PennyLaneAI/pennylane-lightning/pull/543)

### Bug fixes

* The pybind11 compiled module RPATH linkage has been restored to pre-0.33 behaviour.
  [(#543)](https://github.com/PennyLaneAI/pennylane-lightning/pull/543)

### Contributors

This release contains contributions from (in alphabetical order):

Lee J. O'Riordan

---

# Release 0.33.0

### New features since last release

* Add documentation updates for the `lightning.gpu` backend.
  [(#525)] (https://github.com/PennyLaneAI/pennylane-lightning/pull/525)

* Add `SparseHamiltonian` support for Lightning-Qubit and Lightning-GPU.
  [(#526)] (https://github.com/PennyLaneAI/pennylane-lightning/pull/526)

* Add `SparseHamiltonian` support for Lightning-Kokkos.
  [(#527)] (https://github.com/PennyLaneAI/pennylane-lightning/pull/527)

* Integrate python/pybind layer of distributed Lightning-GPU into the Lightning monorepo with python unit tests.
  [(#518)] (https://github.com/PennyLaneAI/pennylane-lightning/pull/518)

* Integrate the distributed C++ backend of Lightning-GPU into the Lightning monorepo.
  [(#514)] (https://github.com/PennyLaneAI/pennylane-lightning/pull/514)

* Integrate Lightning-GPU into the Lightning monorepo. The new backend is named `lightning.gpu` and includes all single-GPU features.
  [(#499)] (https://github.com/PennyLaneAI/pennylane-lightning/pull/499)

* Build Linux wheels for Lightning-GPU (CUDA-11).
  [(#517)](https://github.com/PennyLaneAI/pennylane-lightning/pull/517)

* Add `Dockerfile` in `docker` and `make docker` workflow in `Makefile`. The Docker images and documentation are available on [DockerHub](https://hub.docker.com/repository/docker/pennylaneai/pennylane).
  [(#496)](https://github.com/PennyLaneAI/pennylane-lightning/pull/496)

* Add mid-circuit state preparation operation tests.
  [(#495)](https://github.com/PennyLaneAI/pennylane-lightning/pull/495)

### Breaking changes

* Add `tests_gpu.yml` workflow to test the Lightning-Kokkos backend with CUDA-12.
  [(#494)](https://github.com/PennyLaneAI/pennylane-lightning/pull/494)

* Implement `LM::GeneratorDoubleExcitation`, `LM::GeneratorDoubleExcitationMinus`, `LM::GeneratorDoubleExcitationPlus` kernels. Lightning-Qubit default kernels are now strictly from the `LM` implementation, which requires less memory and is faster for large state vectors.
  [(#512)](https://github.com/PennyLaneAI/pennylane-lightning/pull/512)

* Add workflows validating compatibility between PennyLane and Lightning's most recent stable releases and development (latest) versions.
  [(#507)](https://github.com/PennyLaneAI/pennylane-lightning/pull/507)
  [(#498)](https://github.com/PennyLaneAI/pennylane-lightning/pull/498)

* Introduce `timeout-minutes` in various workflows, mainly to avoid Windows builds hanging for several hours.
  [(#503)](https://github.com/PennyLaneAI/pennylane-lightning/pull/503)

* Cast integral-valued arrays to the device's complex type on entry in `_preprocess_state_vector` to ensure the state is correctly represented with floating-point numbers.
  [(#501)](https://github.com/PennyLaneAI/pennylane-lightning/pull/501)

* Update `DefaultQubit` to `DefaultQubitLegacy` on Lightning fallback.
  [(#500)](https://github.com/PennyLaneAI/pennylane-lightning/pull/500)

* Enums defined in `GateOperation.hpp` start at `1` (previously `0`). `::BEGIN` is introduced in a few places where it was assumed `0` accordingly.
  [(#485)](https://github.com/PennyLaneAI/pennylane-lightning/pull/485)

* Enable pre-commit hooks to format all Python files and linting of all Python source files.
  [(#485)](https://github.com/PennyLaneAI/pennylane-lightning/pull/485)

### Improvements

* Improve Python testing for Lightning-GPU (+MPI) by adding jobs in Actions files and adding Python tests to increase code coverage.
  [(#522)](https://github.com/PennyLaneAI/pennylane-lightning/pull/522)

* Add support for `pip install pennylane-lightning[kokkos]` for the OpenMP backend.
  [(#515)](https://github.com/PennyLaneAI/pennylane-lightning/pull/515)

* Update `setup.py` to allow for multi-package co-existence. The `PennyLane_Lightning` package now is the responsible for the core functionality, and will be depended upon by all other extensions.
  [(#504)] (https://github.com/PennyLaneAI/pennylane-lightning/pull/504)

* Redesign Lightning-Kokkos `StateVectorKokkos` class to use Kokkos `RangePolicy` together with special functors in `applyMultiQubitOp` to apply 1- to 4-wire generic unitary gates. For more than 4 wires, the general implementation using Kokkos `TeamPolicy` is employed to yield the best all-around performance.
  [(#490)] (https://github.com/PennyLaneAI/pennylane-lightning/pull/490)

* Redesign Lightning-Kokkos `Measurements` class to use Kokkos `RangePolicy` together with special functors to obtain the expectation value of 1- to 4-wire generic unitary gates. For more than 4 wires, the general implementation using Kokkos `TeamPolicy` is employed to yield the best all-around performance.
  [(#489)] (https://github.com/PennyLaneAI/pennylane-lightning/pull/489)

* Add tests to increase Lightning-Kokkos coverage.
  [(#485)](https://github.com/PennyLaneAI/pennylane-lightning/pull/485)

* Add memory locality tag reporting and adjoint diff dispatch for `lightning.qubit` statevector classes.
  [(#492)](https://github.com/PennyLaneAI/pennylane-lightning/pull/492)

* Add support for dependent external packages to C++ core.
  [(#482)](https://github.com/PennyLaneAI/pennylane-lightning/pull/482)

* Add support for building multiple backend simulators.
  [(#497)](https://github.com/PennyLaneAI/pennylane-lightning/pull/497)

### Documentation

### Bug fixes

* Fix CI issues running python-cov with MPI.
  [(#535)](https://github.com/PennyLaneAI/pennylane-lightning/pull/535)

* Re-add support for `pip install pennylane-lightning[gpu]`.
  [(#515)](https://github.com/PennyLaneAI/pennylane-lightning/pull/515)

* Switch most Lightning-Qubit default kernels to `LM`. Add `LM::multiQubitOp` tests, failing when targeting out-of-order wires clustered close to `num_qubits-1`. Fix the `LM::multiQubitOp` kernel implementation by introducing a generic `revWireParity` routine and replacing the `bitswap`-based implementation. Mimic the changes fixing the corresponding `multiQubitOp` and `expval` functors in Lightning-Kokkos.
  [(#511)](https://github.com/PennyLaneAI/pennylane-lightning/pull/511)

* Fix RTD builds by removing unsupported `system_packages` configuration option.
  [(#491)](https://github.com/PennyLaneAI/pennylane-lightning/pull/491)

### Contributors

This release contains contributions from (in alphabetical order):

Ali Asadi, Amintor Dusko, Vincent Michaud-Rioux, Lee J. O'Riordan, Shuli Shu

---

# Release 0.32.0

### New features since last release

* The `lightning.kokkos` backend supports Nvidia GPU execution (with Kokkos v4 and CUDA v12).
  [(#477)](https://github.com/PennyLaneAI/pennylane-lightning/pull/477)

* Complete overhaul of repository structure to facilitates integration of multiple backends. Refactoring efforts we directed to improve development performance, code reuse and decrease overall overhead to propagate changes through backends. New C++ modular build strategy allows for faster test builds restricted to a module. Update CI/CD actions concurrency strategy. Change minimal Python version to 3.9.
  [(#472)] (https://github.com/PennyLaneAI/pennylane-lightning/pull/472)

* Wheels are built with native support for sparse Hamiltonians.
  [(#470)] (https://github.com/PennyLaneAI/pennylane-lightning/pull/470)

* Add native support to sparse Hamiltonians in the absence of Kokkos & Kokkos-kernels.
  [(#465)] (https://github.com/PennyLaneAI/pennylane-lightning/pull/465)

### Breaking changes

* Rename `QubitStateVector` to `StatePrep` in the `LightningQubit` and `LightningKokkos` classes.
  [(#486)](https://github.com/PennyLaneAI/pennylane-lightning/pull/486)

* Modify `adjointJacobian` methods to accept a (maybe unused) reference `StateVectorT`, allowing device-backed simulators to directly access state vector data for adjoint differentiation instead of copying it back-and-forth into `JacobianData` (host memory).
  [(#477)](https://github.com/PennyLaneAI/pennylane-lightning/pull/477)

### Improvements

* Refactor LKokkos `Measurements` class to use (fast) specialized functors whenever possible.
  [(#481)] (https://github.com/PennyLaneAI/pennylane-lightning/pull/481)

* Merge Lightning Qubit and Lightning Kokkos backends in the new repository.
  [(#472)] (https://github.com/PennyLaneAI/pennylane-lightning/pull/472)

* Integrated new unified docs for Lightning Kokkos and Lightning Qubit packages.
  [(#473)] (https://github.com/PennyLaneAI/pennylane-lightning/pull/473)

### Documentation

### Bug fixes

* Ensure PennyLane has an `active_return` attribute before calling it.
 [(#483)] (https://github.com/PennyLaneAI/pennylane-lightning/pull/483)

* Do no import `sqrt2_v` from `<numbers>` in `Util.hpp` to resolve issue with Lightning-GPU builds.
  [(#479)](https://github.com/PennyLaneAI/pennylane-lightning/pull/479)

* Update the CMake internal references to enable sub-project compilation with affecting the parent package.
  [(#478)](https://github.com/PennyLaneAI/pennylane-lightning/pull/478)

* `apply` no longer mutates the inputted list of operations.
  [(#474)](https://github.com/PennyLaneAI/pennylane-lightning/pull/474)

### Contributors

This release contains contributions from (in alphabetical order):

Amintor Dusko, Christina Lee, Vincent Michaud-Rioux, Lee J. O'Riordan

---

# Release 0.31.0

### New features since last release

* Update Kokkos support to 4.0.01.
  [(#439)] (https://github.com/PennyLaneAI/pennylane-lightning/pull/439)

### Breaking changes

* Update tests to be compliant with PennyLane v0.31.0 development changes and deprecations.
  [(#448)](https://github.com/PennyLaneAI/pennylane-lightning/pull/448)

### Improvements

* Remove logic from `setup.py` and transfer paths and env variable definitions into workflow files.
  [(#450)](https://github.com/PennyLaneAI/pennylane-lightning/pull/450)

* Detect MKL or CBLAS if `ENABLE_BLAS=ON` making sure that BLAS is linked as expected.
  [(#449)](https://github.com/PennyLaneAI/pennylane-lightning/pull/449)

### Documentation

* Fix LightningQubit class parameter documentation.
  [(#456)](https://github.com/PennyLaneAI/pennylane-lightning/pull/456)

### Bug fixes

* Ensure cross-platform wheels continue to build with updates in git safety checks.
  [(#452)](https://github.com/PennyLaneAI/pennylane-lightning/pull/452)

* Fixing Python version bug introduce in [(#450)](https://github.com/PennyLaneAI/pennylane-lightning/pull/450)
  when `Python_EXECUTABLE` was removed from `setup.py`.
  [(#461)](https://github.com/PennyLaneAI/pennylane-lightning/pull/461)

* Ensure aligned allocator definition works with C++20 compilers.
  [(#438)](https://github.com/PennyLaneAI/pennylane-lightning/pull/438)

* Prevent multiple threads from calling `Kokkos::initialize` or `Kokkos::finalize`.
  [(#439)](https://github.com/PennyLaneAI/pennylane-lightning/pull/439)

### Contributors

This release contains contributions from (in alphabetical order):

Vincent Michaud-Rioux, Lee J. O'Riordan, Chae-Yeun Park

---

# Release 0.30.0

### New features since last release

* Add MCMC sampler.
  [(#384)] (https://github.com/PennyLaneAI/pennylane-lightning/pull/384)

* Serialize PennyLane's arithmetic operators when they are used as observables
  that are expressed in the Pauli basis.
  [(#424)](https://github.com/PennyLaneAI/pennylane-lightning/pull/424)

### Breaking changes

* Lightning now works with the new return types specification that is now default in PennyLane.
  See [the PennyLane `qml.enable_return`](https://docs.pennylane.ai/en/stable/code/api/pennylane.enable_return.html?highlight=enable_return) documentation for more information on this change.
  [(#427)](https://github.com/PennyLaneAI/pennylane-lightning/pull/427)

Instead of creating potentially ragged numpy array, devices and `QNode`'s now return an object of the same type as that
returned by the quantum function.

```
>>> dev = qml.device('lightning.qubit', wires=1)
>>> @qml.qnode(dev, diff_method="adjoint")
... def circuit(x):
...     qml.RX(x, wires=0)
...     return qml.expval(qml.PauliY(0)), qml.expval(qml.PauliZ(0))
>>> x = qml.numpy.array(0.5)
>>> circuit(qml.numpy.array(0.5))
(array(-0.47942554), array(0.87758256))
```

Interfaces like Jax or Torch handle tuple outputs without issues:

```
>>> jax.jacobian(circuit)(jax.numpy.array(0.5))
(Array(-0.87758255, dtype=float32, weak_type=True),
Array(-0.47942555, dtype=float32, weak_type=True))
```

Autograd cannot differentiate an output tuple, so results must be converted to an array before
use with `qml.jacobian`:

```
>>> qml.jacobian(lambda y: qml.numpy.array(circuit(y)))(x)
array([-0.87758256, -0.47942554])
```

Alternatively, the quantum function itself can return a numpy array of measurements:

```
>>> dev = qml.device('lightning.qubit', wires=1)
>>> @qml.qnode(dev, diff_method="adjoint")
>>> def circuit2(x):
...     qml.RX(x, wires=0)
...     return np.array([qml.expval(qml.PauliY(0)), qml.expval(qml.PauliZ(0))])
>>> qml.jacobian(circuit2)(np.array(0.5))
array([-0.87758256, -0.47942554])
```

### Improvements

* Remove deprecated `set-output` commands from workflow files.
  [(#437)](https://github.com/PennyLaneAI/pennylane-lightning/pull/437)

* Lightning wheels are now checked with `twine check` post-creation for PyPI compatibility.
  [(#430)](https://github.com/PennyLaneAI/pennylane-lightning/pull/430)

* Lightning has been made compatible with the change in return types specification.
  [(#427)](https://github.com/PennyLaneAI/pennylane-lightning/pull/427)

* Lightning is compatible with clang-tidy version 16.
  [(#429)](https://github.com/PennyLaneAI/pennylane-lightning/pull/429)

### Contributors

This release contains contributions from (in alphabetical order):

Christina Lee, Vincent Michaud-Rioux, Lee James O'Riordan, Chae-Yeun Park, Matthew Silverman

---

# Release 0.29.0

### Improvements

* Remove runtime dependency on ninja build system.
  [(#414)](https://github.com/PennyLaneAI/pennylane-lightning/pull/414)

* Allow better integration and installation support with CMake targeted binary builds.
  [(#403)](https://github.com/PennyLaneAI/pennylane-lightning/pull/403)

* Remove explicit Numpy and Scipy requirements.
  [(#412)](https://github.com/PennyLaneAI/pennylane-lightning/pull/412)

* Get `llvm` installation root from the environment variable `LLVM_ROOT_DIR` (or fallback to `brew`).
  [(#413)](https://github.com/PennyLaneAI/pennylane-lightning/pull/413)

* Update AVX2/512 kernel infrastructure for additional gate/generator operations.
  [(#404)](https://github.com/PennyLaneAI/pennylane-lightning/pull/404)

* Remove unnecessary lines for resolving CodeCov issue.
  [(#415)](https://github.com/PennyLaneAI/pennylane-lightning/pull/415)

* Add more AVX2/512 gate operations.
  [(#393)](https://github.com/PennyLaneAI/pennylane-lightning/pull/393)

### Documentation

### Bug fixes

* Ensure error raised when asking for out of order marginal probabilities. Prevents the return of incorrect results.
  [(#416)](https://github.com/PennyLaneAI/pennylane-lightning/pull/416)

* Fix Github shields in README.
  [(#402)](https://github.com/PennyLaneAI/pennylane-lightning/pull/402)

### Contributors

Amintor Dusko, Vincent Michaud-Rioux, Lee James O'Riordan, Chae-Yeun Park

---

# Release 0.28.2

### Bug fixes

* Fix Python module versioning for Linux wheels.
  [(#408)](https://github.com/PennyLaneAI/pennylane-lightning/pull/408)

### Contributors

This release contains contributions from (in alphabetical order):

Amintor Dusko, Shuli Shu, Trevor Vincent

---

# Release 0.28.1

### Bug fixes

* Fix Pybind11 module versioning and locations for Windows wheels.
  [(#400)](https://github.com/PennyLaneAI/pennylane-lightning/pull/400)

### Contributors

This release contains contributions from (in alphabetical order):

Lee J. O'Riordan

---

# Release 0.28.0

### Breaking changes

* Deprecate support for Python 3.7.
  [(#391)](https://github.com/PennyLaneAI/pennylane-lightning/pull/391)

### Improvements

* Improve Lightning package structure for external use as a C++ library.
  [(#369)](https://github.com/PennyLaneAI/pennylane-lightning/pull/369)

* Improve the stopping condition method.
  [(#386)](https://github.com/PennyLaneAI/pennylane-lightning/pull/386)

### Bug fixes

- Pin CMake to 3.24.x in wheel-builder to avoid Python not found error in CMake 3.25, when building wheels for PennyLane-Lightning-GPU.
  [(#387)](https://github.com/PennyLaneAI/pennylane-lightning/pull/387)

### Contributors

This release contains contributions from (in alphabetical order):

Amintor Dusko, Lee J. O'Riordan

---

# Release 0.27.0

### New features since last release

* Enable building of python 3.11 wheels and upgrade python on CI/CD workflows to 3.8.
  [(#381)](https://github.com/PennyLaneAI/pennylane-lightning/pull/381)

### Breaking changes

### Improvements

* Update clang-tools version in Github workflows.
  [(#351)](https://github.com/PennyLaneAI/pennylane-lightning/pull/351)

* Improve tests and checks CI/CD pipelines.
  [(#353)](https://github.com/PennyLaneAI/pennylane-lightning/pull/353)

* Implement 3 Qubits gates (CSWAP & Toffoli) & 4 Qubits gates (DoubleExcitation, DoubleExcitationMinus, DoubleExcitationPlus) in LM manner.
  [(#362)](https://github.com/PennyLaneAI/pennylane-lightning/pull/362)

* Upgrade Kokkos and Kokkos Kernels to 3.7.00, and improve sparse matrix-vector multiplication performance and memory usage.
  [(#361)](https://github.com/PennyLaneAI/pennylane-lightning/pull/361)

* Update Linux (ubuntu-latest) architecture x86_64 wheel-builder from GCC 10.x to GCC 11.x.
  [(#373)](https://github.com/PennyLaneAI/pennylane-lightning/pull/373)

* Update gcc and g++ 10.x to 11.x in CI tests. This update brings improved support for newer C++ features.
  [(#370)](https://github.com/PennyLaneAI/pennylane-lightning/pull/370)

* Change Lightning to inherit from QubitDevice instead of DefaultQubit.
  [(#365)](https://github.com/PennyLaneAI/pennylane-lightning/pull/365)

### Documentation

### Bug fixes

* Use mutex when accessing cache in KernelMap.
  [(#382)](https://github.com/PennyLaneAI/pennylane-lightning/pull/382)

### Contributors

This release contains contributions from (in alphabetical order):

Amintor Dusko, Chae-Yeun Park, Monit Sharma, Shuli Shu

---

# Release 0.26.1

### Bug fixes

* Fixes the transposition method used in the probability calculation.
  [(#377)](https://github.com/PennyLaneAI/pennylane-lightning/pull/377)

### Contributor

Amintor Dusko

---
# Release 0.26.0

### Improvements

* Introduces requirements-dev.txt and improves dockerfile.
  [(#330)](https://github.com/PennyLaneAI/pennylane-lightning/pull/330)

* Support `expval` for a Hamiltonian.
  [(#333)](https://github.com/PennyLaneAI/pennylane-lightning/pull/333)

* Implements caching for Kokkos installation.
  [(#316)](https://github.com/PennyLaneAI/pennylane-lightning/pull/316)

* Supports measurements of operator arithmetic classes such as `Sum`, `Prod`,
  and `SProd` by deferring handling of them to `DefaultQubit`.
  [(#349)](https://github.com/PennyLaneAI/pennylane-lightning/pull/349)

```
@qml.qnode(qml.device('lightning.qubit', wires=2))
def circuit():
    obs = qml.s_prod(2.1, qml.PauliZ(0)) + qml.op_sum(qml.PauliX(0), qml.PauliZ(1))
    return qml.expval(obs)
```

### Bug fixes

* Test updates to reflect new measurement error messages.
  [(#334)](https://github.com/PennyLaneAI/pennylane-lightning/pull/334)

* Updates to the release tagger to fix incompatibilities with RTD.
  [(#344)](https://github.com/PennyLaneAI/pennylane-lightning/pull/344)

* Update cancel-workflow-action and bot credentials.
  [(#345)](https://github.com/PennyLaneAI/pennylane-lightning/pull/345)

### Contributors

This release contains contributions from (in alphabetical order):

Amintor Dusko, Christina Lee, Lee J. O'Riordan, Chae-Yeun Park

---

# Release 0.25.0

### New features since last release

### Breaking changes

* We explicitly disable support for PennyLane's parameter broadcasting.
[#317](https://github.com/PennyLaneAI/pennylane-lightning/pull/317)

* We explicitly remove support for PennyLane's `Sum`, `SProd` and `Prod`
  as observables.
  [(#326)](https://github.com/PennyLaneAI/pennylane-lightning/pull/326)

### Improvements

* CI builders use a reduced set of resources and redundant tests for PRs.
  [(#319)](https://github.com/PennyLaneAI/pennylane-lightning/pull/319)

* Parallelize wheel-builds where applicable.
  [(#314)](https://github.com/PennyLaneAI/pennylane-lightning/pull/314)

* AVX2/512 kernels are now available on Linux/MacOS with x86-64 architecture.
  [(#313)](https://github.com/PennyLaneAI/pennylane-lightning/pull/313)

### Documentation

* Updated ReadTheDocs runner version from Ubuntu 20.04 to 22.04
  [(#327)](https://github.com/PennyLaneAI/pennylane-lightning/pull/327)

### Bug fixes

* Test updates to reflect new additions to PennyLane.
  [(#318)](https://github.com/PennyLaneAI/pennylane-lightning/pull/318)

### Contributors

This release contains contributions from (in alphabetical order):

Amintor Dusko, Christina Lee, Rashid N H M, Lee J. O'Riordan, Chae-Yeun Park

---

# Release 0.24.0

### New features since last release

* Add `SingleExcitation` and `DoubleExcitation` qchem gates and generators.
  [(#289)](https://github.com/PennyLaneAI/pennylane-lightning/pull/289)

* Add a new dispatch mechanism for future kernels.
  [(#291)](https://github.com/PennyLaneAI/pennylane-lightning/pull/291)

* Add `IsingXY` gate operation.
  [(#303)](https://github.com/PennyLaneAI/pennylane-lightning/pull/303)

* Support `qml.state()` in vjp and Hamiltonian in adjoint jacobian.
  [(#294)](https://github.com/PennyLaneAI/pennylane-lightning/pull/294)

### Breaking changes

* Codebase is now moving to C++20. The default compiler for Linux is now GCC10.
  [(#295)](https://github.com/PennyLaneAI/pennylane-lightning/pull/295)

* Minimum macOS version is changed to 10.15 (Catalina).
  [(#295)](https://github.com/PennyLaneAI/pennylane-lightning/pull/295)

### Improvements

* Split matrix operations, refactor dispatch mechanisms, and add a benchmark suits.
  [(#274)](https://github.com/PennyLaneAI/pennylane-lightning/pull/274)

* Add native support for the calculation of sparse Hamiltonians' expectation values.
Sparse operations are offloaded to [Kokkos](https://github.com/kokkos/kokkos) and
[Kokkos-Kernels](https://github.com/kokkos/kokkos-kernels).
  [(#283)](https://github.com/PennyLaneAI/pennylane-lightning/pull/283)

* Device `lightning.qubit` now accepts a datatype for a statevector.
  [(#290)](https://github.com/PennyLaneAI/pennylane-lightning/pull/290)

```python
dev1 = qml.device('lightning.qubit', wires=4, c_dtype=np.complex64) # for single precision
dev2 = qml.device('lightning.qubit', wires=4, c_dtype=np.complex128) # for double precision
```

### Documentation

* Use the centralized [Xanadu Sphinx Theme](https://github.com/XanaduAI/xanadu-sphinx-theme)
  to style the Sphinx documentation.
  [(#287)](https://github.com/PennyLaneAI/pennylane-lightning/pull/287)

### Bug fixes

* Fix the issue with using available `clang-format` version in format.
  [(#288)](https://github.com/PennyLaneAI/pennylane-lightning/pull/288)

* Fix a bug in the generator of `DoubleExcitationPlus`.
  [(#298)](https://github.com/PennyLaneAI/pennylane-lightning/pull/298)

### Contributors

This release contains contributions from (in alphabetical order):

Mikhail Andrenkov, Ali Asadi, Amintor Dusko, Lee James O'Riordan, Chae-Yeun Park, and Shuli Shu

---

# Release 0.23.0

### New features since last release

* Add `generate_samples()` to lightning.
  [(#247)](https://github.com/PennyLaneAI/pennylane-lightning/pull/247)

* Add Lightning GBenchmark Suite.
  [(#249)](https://github.com/PennyLaneAI/pennylane-lightning/pull/249)

* Support runtime and compile information.
  [(#253)](https://github.com/PennyLaneAI/pennylane-lightning/pull/253)

### Improvements

* Add `ENABLE_BLAS` build to CI checks.
  [(#249)](https://github.com/PennyLaneAI/pennylane-lightning/pull/249)

* Add more `clang-tidy` checks and kernel tests.
  [(#253)](https://github.com/PennyLaneAI/pennylane-lightning/pull/253)

* Add C++ code coverage to CI.
  [(#265)](https://github.com/PennyLaneAI/pennylane-lightning/pull/265)

* Skip over identity operations in `"lightning.qubit"`.
  [(#268)](https://github.com/PennyLaneAI/pennylane-lightning/pull/268)

### Bug fixes

* Update tests to remove `JacobianTape`.
  [(#260)](https://github.com/PennyLaneAI/pennylane-lightning/pull/260)

* Fix tests for MSVC.
  [(#264)](https://github.com/PennyLaneAI/pennylane-lightning/pull/264)

* Fix `#include <cpuid.h>` for PPC and AArch64 in Linux.
  [(#266)](https://github.com/PennyLaneAI/pennylane-lightning/pull/266)

* Remove deprecated tape execution methods.
  [(#270)](https://github.com/PennyLaneAI/pennylane-lightning/pull/270)

* Update `qml.probs` in `test_measures.py`.
  [(#280)](https://github.com/PennyLaneAI/pennylane-lightning/pull/280)

### Contributors

This release contains contributions from (in alphabetical order):

Ali Asadi, Chae-Yeun Park, Lee James O'Riordan, and Trevor Vincent

---

# Release 0.22.1

### Bug fixes

* Ensure `Identity ` kernel is registered to C++ dispatcher.
  [(#275)](https://github.com/PennyLaneAI/pennylane-lightning/pull/275)

---

# Release 0.22.0

### New features since last release

* Add Docker support.
  [(#234)](https://github.com/PennyLaneAI/pennylane-lightning/pull/234)

### Improvements

* Update quantum tapes serialization and Python tests.
  [(#239)](https://github.com/PennyLaneAI/pennylane-lightning/pull/239)

* Clang-tidy is now enabled for both tests and examples builds under Github Actions.
  [(#237)](https://github.com/PennyLaneAI/pennylane-lightning/pull/237)

* The return type of `StateVectorBase` data is now derived-class defined.
  [(#237)](https://github.com/PennyLaneAI/pennylane-lightning/pull/237)

* Update adjointJacobian and VJP methods.
  [(#222)](https://github.com/PennyLaneAI/pennylane-lightning/pull/222)

* Set GitHub workflow to upload wheels to Test PyPI.
  [(#220)](https://github.com/PennyLaneAI/pennylane-lightning/pull/220)

* Finalize the new kernel implementation.
  [(#212)](https://github.com/PennyLaneAI/pennylane-lightning/pull/212)

### Documentation

* Use of batching with OpenMP threads is documented.
  [(#221)](https://github.com/PennyLaneAI/pennylane-lightning/pull/221)

### Bug fixes

* Fix for OOM errors when using adjoint with large numbers of observables.
  [(#221)](https://github.com/PennyLaneAI/pennylane-lightning/pull/221)

* Add virtual destructor to C++ state-vector classes.
  [(#200)](https://github.com/PennyLaneAI/pennylane-lightning/pull/200)

* Fix a bug in Python tests with operations' `matrix` calls.
  [(#238)](https://github.com/PennyLaneAI/pennylane-lightning/pull/238)

* Refactor utility header and fix a bug in linear algebra function with CBLAS.
  [(#228)](https://github.com/PennyLaneAI/pennylane-lightning/pull/228)

### Contributors

This release contains contributions from (in alphabetical order):

Ali Asadi, Chae-Yeun Park, Lee James O'Riordan

---

# Release 0.21.0

### New features since last release

* Add C++ only benchmark for a given list of gates.
  [(#199)](https://github.com/PennyLaneAI/pennylane-lightning/pull/199)

* Wheel-build support for Python 3.10.
  [(#186)](https://github.com/PennyLaneAI/pennylane-lightning/pull/186)

* C++ support for probability, expectation value and variance calculations.
  [(#185)](https://github.com/PennyLaneAI/pennylane-lightning/pull/185)

* Add bindings to C++ expval, var, probs.
  [(#214)](https://github.com/PennyLaneAI/pennylane-lightning/pull/214)

### Improvements

* `setup.py` adds debug only when --debug is given
  [(#208)](https://github.com/PennyLaneAI/pennylane-lightning/pull/208)

* Add new highly-performant C++ kernels for quantum gates.
  [(#202)](https://github.com/PennyLaneAI/pennylane-lightning/pull/202)

The new kernels significantly improve the runtime performance of PennyLane-Lightning
for both differentiable and non-differentiable workflows. Here is an example workflow
using the adjoint differentiation method with a circuit of 5 strongly entangling layers:

```python
import pennylane as qml
from pennylane import numpy as np
from pennylane.templates.layers import StronglyEntanglingLayers
from numpy.random import random
np.random.seed(42)
n_layers = 5
n_wires = 6
dev = qml.device("lightning.qubit", wires=n_wires)

@qml.qnode(dev, diff_method="adjoint")
def circuit(weights):
    StronglyEntanglingLayers(weights, wires=list(range(n_wires)))
    return [qml.expval(qml.PauliZ(i)) for i in range(n_wires)]

init_weights = np.random.random(StronglyEntanglingLayers.shape(n_layers=n_layers, n_wires=n_wires))
params = np.array(init_weights,requires_grad=True)
jac = qml.jacobian(circuit)(params)
```
The latest release shows improved performance on both single and multi-threaded evaluations!

<img src="https://raw.githubusercontent.com/PennyLaneAI/pennylane-lightning/v0.21.0-rc0/doc/_static/lightning_v20_v21_bm.png" width=50%/>

* Ensure debug info is built into dynamic libraries.
  [(#201)](https://github.com/PennyLaneAI/pennylane-lightning/pull/201)

### Documentation

* New guidelines on adding and benchmarking C++ kernels.
  [(#202)](https://github.com/PennyLaneAI/pennylane-lightning/pull/202)

### Bug fixes

* Update clang-format version
  [(#219)](https://github.com/PennyLaneAI/pennylane-lightning/pull/219)

* Fix failed tests on Windows.
  [(#218)](https://github.com/PennyLaneAI/pennylane-lightning/pull/218)

* Update clang-format version
  [(#219)](https://github.com/PennyLaneAI/pennylane-lightning/pull/219)

* Add virtual destructor to C++ state-vector classes.
  [(#200)](https://github.com/PennyLaneAI/pennylane-lightning/pull/200)

* Fix failed tests for the non-binary wheel.
  [(#213)](https://github.com/PennyLaneAI/pennylane-lightning/pull/213)

* Add virtual destructor to C++ state-vector classes.
  [(#200)](https://github.com/PennyLaneAI/pennylane-lightning/pull/200)

### Contributors

This release contains contributions from (in alphabetical order):

Ali Asadi, Amintor Dusko, Chae-Yeun Park, Lee James O'Riordan

---

# Release 0.20.1

### Bug fixes

* Fix missing header-files causing build errors in algorithms module.
  [(#193)](https://github.com/PennyLaneAI/pennylane-lightning/pull/193)

* Fix failed tests for the non-binary wheel.
  [(#191)](https://github.com/PennyLaneAI/pennylane-lightning/pull/191)

---
# Release 0.20.2

### Bug fixes

* Introduce CY kernel to Lightning to avoid issues with decomposition.
  [(#203)](https://github.com/PennyLaneAI/pennylane-lightning/pull/203)

### Contributors

This release contains contributions from (in alphabetical order):

Lee J. O'Riordan

# Release 0.20.1

### Bug fixes

* Fix missing header-files causing build errors in algorithms module.
  [(#193)](https://github.com/PennyLaneAI/pennylane-lightning/pull/193)

* Fix failed tests for the non-binary wheel.
  [(#191)](https://github.com/PennyLaneAI/pennylane-lightning/pull/191)

# Release 0.20.0

### New features since last release

* Add wheel-builder support for Python 3.10.
  [(#186)](https://github.com/PennyLaneAI/pennylane-lightning/pull/186)

* Add VJP support to PL-Lightning.
  [(#181)](https://github.com/PennyLaneAI/pennylane-lightning/pull/181)

* Add complex64 support in PL-Lightning.
  [(#177)](https://github.com/PennyLaneAI/pennylane-lightning/pull/177)

* Added examples folder containing aggregate gate performance test.
  [(#165)](https://github.com/PennyLaneAI/pennylane-lightning/pull/165)

### Breaking changes

### Improvements

* Update PL-Lightning to support new features in PL.
  [(#179)](https://github.com/PennyLaneAI/pennylane-lightning/pull/179)

### Documentation

* Lightning setup.py build process uses CMake.
  [(#176)](https://github.com/PennyLaneAI/pennylane-lightning/pull/176)

### Contributors

This release contains contributions from (in alphabetical order):

Ali Asadi, Chae-Yeun Park, Isidor Schoch, Lee James O'Riordan

---

# Release 0.19.0

* Add Cache-Friendly DOTC, GEMV, GEMM along with BLAS Support.
  [(#155)](https://github.com/PennyLaneAI/pennylane-lightning/pull/155)

### Improvements

* The performance of parametric gates has been improved.
  [(#157)](https://github.com/PennyLaneAI/pennylane-lightning/pull/157)

* AVX support is enabled for Linux users on Intel/AMD platforms.
  [(#157)](https://github.com/PennyLaneAI/pennylane-lightning/pull/157)

* PennyLane-Lightning has been updated to conform with clang-tidy
  recommendations for modernization, offering performance improvements across
  all use-cases.
  [(#153)](https://github.com/PennyLaneAI/pennylane-lightning/pull/153)

### Breaking changes

* Linux users on `x86_64` must have a CPU supporting AVX.
  [(#157)](https://github.com/PennyLaneAI/pennylane-lightning/pull/157)

### Bug fixes

* OpenMP built with Intel MacOS CI runners causes failures on M1 Macs. OpenMP is currently
  disabled in the built wheels until this can be resolved with Github Actions runners.
  [(#166)](https://github.com/PennyLaneAI/pennylane-lightning/pull/166)

### Contributors

This release contains contributions from (in alphabetical order):

Ali Asadi, Lee James O'Riordan

---

# Release 0.18.0

### New features since last release

* PennyLane-Lightning now provides a high-performance
  [adjoint Jacobian](http://arxiv.org/abs/2009.02823) method for differentiating quantum circuits.
  [(#136)](https://github.com/PennyLaneAI/pennylane-lightning/pull/136)

  The adjoint method operates after a forward pass by iteratively applying inverse gates to scan
  backwards through the circuit. The method is already available in PennyLane's
  `default.qubit` device, but the version provided by `lightning.qubit` integrates with the C++
  backend and is more performant, as shown in the plot below:

  <img src="https://raw.githubusercontent.com/PennyLaneAI/pennylane-lightning/master/doc/_static/lightning_adjoint.png" width=70%/>

  The plot compares the average runtime of `lightning.qubit` and `default.qubit` for calculating the
  Jacobian of a circuit using the adjoint method for a range of qubit numbers. The circuit
  consists of ten `BasicEntanglerLayers` with a `PauliZ` expectation value calculated on each wire,
  repeated over ten runs. We see that `lightning.qubit` provides a speedup of around two to eight
  times, depending on the number of qubits.

  The adjoint method can be accessed using the standard interface. Consider the following circuit:

  ```python
  import pennylane as qml

  wires = 3
  layers = 2
  dev = qml.device("lightning.qubit", wires=wires)

  @qml.qnode(dev, diff_method="adjoint")
  def circuit(weights):
      qml.templates.StronglyEntanglingLayers(weights, wires=range(wires))
      return qml.expval(qml.PauliZ(0))

  weights = qml.init.strong_ent_layers_normal(layers, wires, seed=1967)
  ```

  The circuit can be executed and its gradient calculated using:

    ```pycon
  >>> print(f"Circuit evaluated: {circuit(weights)}")
  Circuit evaluated: 0.9801286266677633
  >>> print(f"Circuit gradient:\n{qml.grad(circuit)(weights)}")
  Circuit gradient:
  [[[-1.11022302e-16 -1.63051504e-01 -4.14810501e-04]
    [ 1.11022302e-16 -1.50136528e-04 -1.77922957e-04]
    [ 0.00000000e+00 -3.92874550e-02  8.14523075e-05]]

   [[-1.14472273e-04  3.85963953e-02  0.00000000e+00]
    [-5.76791765e-05 -9.78478343e-02  0.00000000e+00]
    [-5.55111512e-17  0.00000000e+00 -1.11022302e-16]]]
  ```

* PennyLane-Lightning now supports all of the operations and observables of `default.qubit`.
  [(#124)](https://github.com/PennyLaneAI/pennylane-lightning/pull/124)

### Improvements

* A new state-vector class `StateVectorManaged` was added, enabling memory use to be bound to
  statevector lifetime.
  [(#136)](https://github.com/PennyLaneAI/pennylane-lightning/pull/136)

* The repository now has a well-defined component hierarchy, allowing each indepedent unit to be
  compiled and linked separately.
  [(#136)](https://github.com/PennyLaneAI/pennylane-lightning/pull/136)

* PennyLane-Lightning can now be installed without compiling its C++ binaries and will fall back
  to using the `default.qubit` implementation. Skipping compilation is achieved by setting the
  `SKIP_COMPILATION` environment variable, e.g., Linux/MacOS: `export SKIP_COMPILATION=True`,
  Windows: `set SKIP_COMPILATION=True`. This feature is intended for building a pure-Python wheel of
  PennyLane-Lightning as a backup for platforms without a dedicated wheel.
  [(#129)](https://github.com/PennyLaneAI/pennylane-lightning/pull/129)

* The C++-backed Python bound methods can now be directly called with wires and supplied parameters.
  [(#125)](https://github.com/PennyLaneAI/pennylane-lightning/pull/125)

* Lightning supports arbitrary unitary and non-unitary gate-calls from Python to C++ layer.
  [(#121)](https://github.com/PennyLaneAI/pennylane-lightning/pull/121)

### Documentation

* Added preliminary architecture diagram for package.
  [(#131)](https://github.com/PennyLaneAI/pennylane-lightning/pull/131)

* C++ API built as part of docs generation.
  [(#131)](https://github.com/PennyLaneAI/pennylane-lightning/pull/131)

### Breaking changes

* Wheels for MacOS <= 10.13 will no longer be provided due to XCode SDK C++17 support requirements.
  [(#149)](https://github.com/PennyLaneAI/pennylane-lightning/pull/149)

### Bug fixes

* An indexing error in the CRY gate is fixed. [(#136)](https://github.com/PennyLaneAI/pennylane-lightning/pull/136)

* Column-major data in numpy is now correctly converted to row-major upon pass to the C++ layer.
  [(#126)](https://github.com/PennyLaneAI/pennylane-lightning/pull/126)

### Contributors

This release contains contributions from (in alphabetical order):

Thomas Bromley, Lee James O'Riordan

---

# Release 0.17.0

### New features

* C++ layer now supports float (32-bit) and double (64-bit) templated complex data.
  [(#113)](https://github.com/PennyLaneAI/pennylane-lightning/pull/113)

### Improvements

* The PennyLane device test suite is now included in coverage reports.
  [(#123)](https://github.com/PennyLaneAI/pennylane-lightning/pull/123)

* Static versions of jQuery and Bootstrap are no longer included in the CSS theme.
  [(#118)](https://github.com/PennyLaneAI/pennylane-lightning/pull/118)

* C++ tests have been ported to use Catch2 framework.
  [(#115)](https://github.com/PennyLaneAI/pennylane-lightning/pull/115)

* Testing now exists for both float and double precision methods in C++ layer.
  [(#113)](https://github.com/PennyLaneAI/pennylane-lightning/pull/113)
  [(#115)](https://github.com/PennyLaneAI/pennylane-lightning/pull/115)

* Compile-time utility methods with `constexpr` have been added.
  [(#113)](https://github.com/PennyLaneAI/pennylane-lightning/pull/113)

* Wheel-build support for ARM64 (Linux and MacOS) and PowerPC (Linux) added.
  [(#110)](https://github.com/PennyLaneAI/pennylane-lightning/pull/110)

* Add support for Controlled Phase Gate (`ControlledPhaseShift`).
  [(#114)](https://github.com/PennyLaneAI/pennylane-lightning/pull/114)

* Move changelog to `.github` and add a changelog reminder.
  [(#111)](https://github.com/PennyLaneAI/pennylane-lightning/pull/111)

* Adds CMake build system support.
  [(#104)](https://github.com/PennyLaneAI/pennylane-lightning/pull/104)


### Breaking changes

* Removes support for Python 3.6 and adds support for Python 3.9.
  [(#127)](https://github.com/PennyLaneAI/pennylane-lightning/pull/127)
  [(#128)](https://github.com/PennyLaneAI/pennylane-lightning/pull/128)

* Compilers with C++17 support are now required to build C++ module.
  [(#113)](https://github.com/PennyLaneAI/pennylane-lightning/pull/113)

* Gate classes have been removed with functionality added to StateVector class.
  [(#113)](https://github.com/PennyLaneAI/pennylane-lightning/pull/113)

* We are no longer building wheels for Python 3.6.
  [(#106)](https://github.com/PennyLaneAI/pennylane-lightning/pull/106)

### Bug fixes

* PowerPC wheel-builder now successfully compiles modules.
  [(#120)](https://github.com/PennyLaneAI/pennylane-lightning/pull/120)

### Documentation

* Added community guidelines.
  [(#109)](https://github.com/PennyLaneAI/pennylane-lightning/pull/109)

### Contributors

This release contains contributions from (in alphabetical order):

Ali Asadi, Christina Lee, Thomas Bromley, Lee James O'Riordan

---

# Release 0.15.1

### Bug fixes

* The PennyLane-Lightning binaries are now built with NumPy 1.19.5, to avoid ABI
  compatibility issues with the latest NumPy 1.20 release. See
  [the NumPy release notes](https://numpy.org/doc/stable/release/1.20.0-notes.html#size-of-np-ndarray-and-np-void-changed)
  for more details.
  [(#97)](https://github.com/PennyLaneAI/pennylane-lightning/pull/97)

### Contributors

This release contains contributions from (in alphabetical order):

Josh Izaac, Antal Száva

---

# Release 0.15.0

### Improvements

* For compatibility with PennyLane v0.15, the `analytic` keyword argument
  has been removed. Statistics can still be computed analytically by setting
  `shots=None`.
  [(#93)](https://github.com/PennyLaneAI/pennylane-lightning/pull/93)

* Inverse gates are now supported.
  [(#89)](https://github.com/PennyLaneAI/pennylane-lightning/pull/89)

* Add new lightweight backend with performance improvements.
  [(#57)](https://github.com/PennyLaneAI/pennylane-lightning/pull/57)

* Remove the previous Eigen-based backend.
  [(#67)](https://github.com/PennyLaneAI/pennylane-lightning/pull/67)

### Bug fixes

* Re-add dispatch table after fixing static initialisation order issue.
  [(#68)](https://github.com/PennyLaneAI/pennylane-lightning/pull/68)

### Contributors

This release contains contributions from (in alphabetical order):

Thomas Bromley, Theodor Isacsson, Christina Lee, Thomas Loke, Antal Száva.

---

# Release 0.14.1

### Bug fixes

* Fixes a bug where the `QNode` would swap `LightningQubit` to
  `DefaultQubitAutograd` on device execution due to the inherited
  `passthru_devices` entry of the `capabilities` dictionary.
  [(#61)](https://github.com/PennyLaneAI/pennylane-lightning/pull/61)

### Contributors

This release contains contributions from (in alphabetical order):

Antal Száva

---

# Release 0.14.0

### Improvements

* Extends support from 16 qubits to 50 qubits.
  [(#52)](https://github.com/PennyLaneAI/pennylane-lightning/pull/52)

### Bug fixes

* Updates applying basis state preparations to correspond to the
  changes in `DefaultQubit`.
  [(#55)](https://github.com/PennyLaneAI/pennylane-lightning/pull/55)

### Contributors

This release contains contributions from (in alphabetical order):

Thomas Loke, Tom Bromley, Josh Izaac, Antal Száva

---

# Release 0.12.0

### Bug fixes

* Updates capabilities dictionary to be compatible with core PennyLane
  [(#45)](https://github.com/PennyLaneAI/pennylane-lightning/pull/45)

* Fix install of Eigen for CI wheel building
  [(#44)](https://github.com/PennyLaneAI/pennylane-lightning/pull/44)

### Contributors

This release contains contributions from (in alphabetical order):

Tom Bromley, Josh Izaac, Antal Száva

---

# Release 0.11.0

Initial release.

This release contains contributions from (in alphabetical order):

Tom Bromley, Josh Izaac, Nathan Killoran, Antal Száva<|MERGE_RESOLUTION|>--- conflicted
+++ resolved
@@ -35,12 +35,8 @@
 
 ### Improvements
 
-<<<<<<< HEAD
-* Release candidate branches are automatically switched over to using the new large GitHub runner pool [(#769)](https://github.com/PennyLaneAI/pennylane-lightning/pull/769)
-=======
 * Release candidate branches are automatically switched over to using the new large GitHub runner pool.
   [(#769)](https://github.com/PennyLaneAI/pennylane-lightning/pull/769)
->>>>>>> edd45158
 
 * LightningKokkos dev wheels for MacOS (x86_64, ARM64) and Linux (aarch64) are uploaded to TestPyPI upon PR merge.
   [(#765)](https://github.com/PennyLaneAI/pennylane-lightning/pull/765)
