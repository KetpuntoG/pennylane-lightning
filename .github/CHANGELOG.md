# Release 0.33.0-dev

### New features since last release

<<<<<<< HEAD
* Add `LM` kernel to apply arbitrary controlled operations efficiently.
  [(#516)](https://github.com/PennyLaneAI/pennylane-lightning/pull/516)
=======
* Integrate Lightning-GPU into the Lightning monorepo. The new backend is named `lightning_gpu` and includes all single-GPU features.
  [(#499)] (https://github.com/PennyLaneAI/pennylane-lightning/pull/499)

* Build Linux wheels for Lightning-GPU (CUDA-11).
  [(#517)](https://github.com/PennyLaneAI/pennylane-lightning/pull/517)
>>>>>>> 0bce777b

* Add `Dockerfile` in `docker` and `make docker` workflow in `Makefile`. The Docker images and documentation are available on [DockerHub](https://hub.docker.com/repository/docker/pennylaneai/pennylane).
  [(#496)](https://github.com/PennyLaneAI/pennylane-lightning/pull/496)

* Add mid-circuit state preparation operation tests.
  [(#495)](https://github.com/PennyLaneAI/pennylane-lightning/pull/495)

### Breaking changes

* Add `tests_gpu.yml` workflow to test the Lightning-Kokkos backend with CUDA-12. 
  [(#494)](https://github.com/PennyLaneAI/pennylane-lightning/pull/494)

* Implement `LM::GeneratorDoubleExcitation`, `LM::GeneratorDoubleExcitationMinus`, `LM::GeneratorDoubleExcitationPlus` kernels. L-Qubit default kernels are now strictly from the `LM` implementation, which requires less memory and is faster for large state vectors.  
  [(#512)](https://github.com/PennyLaneAI/pennylane-lightning/pull/512)

* Add workflows validating compatibility between PennyLane and Lightning's most recent stable releases and development (latest) versions.
  [(#507)](https://github.com/PennyLaneAI/pennylane-lightning/pull/507)
  [(#498)](https://github.com/PennyLaneAI/pennylane-lightning/pull/498)

* Introduce `timeout-minutes` in various workflows, mainly to avoid Windows builds hanging for several hours.
  [(#503)](https://github.com/PennyLaneAI/pennylane-lightning/pull/503)

* Cast integral-valued arrays to the device's complex type on entry in `_preprocess_state_vector` to ensure the state is correctly represented with floating-point numbers.
  [(#501)](https://github.com/PennyLaneAI/pennylane-lightning/pull/501)

* Update DefaultQubit to DefaultQubitLegacy on Lightning fallback.
  [(#500)](https://github.com/PennyLaneAI/pennylane-lightning/pull/500)

* Enums defined in `GateOperation.hpp` start at `1` (previously `0`). `::BEGIN` is introduced in a few places where it was assumed `0` accordingly.
  [(#485)](https://github.com/PennyLaneAI/pennylane-lightning/pull/485)

* Enable pre-commit hooks to format all Python files and linting of all Python source files.
  [(#485)](https://github.com/PennyLaneAI/pennylane-lightning/pull/485)

### Improvements

* Add support for `pip install pennylane-lightning[kokkos]` for the OpenMP backend.
  [(#515)](https://github.com/PennyLaneAI/pennylane-lightning/pull/515)

* Update setup.py to allow for multi-package co-existence. The PennyLane_Lightning package now is the responsible for the core functionality, and will be depended upon by all other extensions.
  [(#504)] (https://github.com/PennyLaneAI/pennylane-lightning/pull/504)

* Refactor LKokkos `StateVectorKokkos` class to use Kokkos `RangePolicy` together with special functors in `applyMultiQubitOp` to apply 1- to 4-wire generic unitary gates. For more than 4 wires, the general implementation using Kokkos `TeamPolicy` is employed to yield the best all-around performance.
  [(#490)] (https://github.com/PennyLaneAI/pennylane-lightning/pull/490)

* Refactor LKokkos `Measurements` class to use Kokkos `RangePolicy` together with special functors to obtain the expectation value of 1- to 4-wire generic unitary gates. For more than 4 wires, the general implementation using Kokkos `TeamPolicy` is employed to yield the best all-around performance.
  [(#489)] (https://github.com/PennyLaneAI/pennylane-lightning/pull/489)

* Add tests to increase LKokkos coverage.
  [(#485)](https://github.com/PennyLaneAI/pennylane-lightning/pull/485)

* Add memory locality tag reporting and adjoint diff dispatch for `lightning.qubit` statevector classes.
  [(#492)](https://github.com/PennyLaneAI/pennylane-lightning/pull/492)

* Add support for dependent external packages to C++ core.
  [(#482)](https://github.com/PennyLaneAI/pennylane-lightning/pull/482)

* Add support for building multiple backend simulators.
  [(#497)](https://github.com/PennyLaneAI/pennylane-lightning/pull/497)

### Documentation

### Bug fixes

* Re-add support for `pip install pennylane-lightning[gpu]`.
  [(#515)](https://github.com/PennyLaneAI/pennylane-lightning/pull/515)

* Switch most L-Qubit default kernels to `LM`. Add `LM::multiQubitOp` tests, failing when targeting out-of-order wires clustered close to `num_qubits-1`. Fix the `LM::multiQubitOp` kernel implementation by introducing a generic `revWireParity` routine and replacing the `bitswap`-based implementation. Mimic the changes fixing the corresponding `multiQubitOp` and `expval` functors in L-Kokkos.
  [(#511)](https://github.com/PennyLaneAI/pennylane-lightning/pull/511)

* Fix RTD builds by removing unsupported `sytem_packages` configuration option.
  [(#491)](https://github.com/PennyLaneAI/pennylane-lightning/pull/491)

### Contributors

This release contains contributions from (in alphabetical order):

Ali Asadi, Amintor Dusko, Vincent Michaud-Rioux, Lee J. O'Riordan, Shuli Shu

---

# Release 0.32.0

### New features since last release

* The `lightning_kokkos` backend supports Nvidia GPU execution (with Kokkos v4 and CUDA v12).
  [(#477)](https://github.com/PennyLaneAI/pennylane-lightning/pull/477)

* Complete overhaul of repository structure to facilitates integration of multiple backends. Refactoring efforts we directed to improve development performance, code reuse and decrease overall overhead to propagate changes through backends. New C++ modular build strategy allows for faster test builds restricted to a module. Update CI/CD actions concurrency strategy. Change minimal Python version to 3.9.
  [(#472)] (https://github.com/PennyLaneAI/pennylane-lightning/pull/472)

* Wheels are built with native support for sparse Hamiltonians.
  [(#470)] (https://github.com/PennyLaneAI/pennylane-lightning/pull/470)

* Add native support to sparse Hamiltonians in the absence of Kokkos & Kokkos-kernels.
  [(#465)] (https://github.com/PennyLaneAI/pennylane-lightning/pull/465)

### Breaking changes

* Rename `QubitStateVector` to `StatePrep` in the `LightningQubit` and `LightningKokkos` classes.
  [(#486)](https://github.com/PennyLaneAI/pennylane-lightning/pull/486)

* Modify `adjointJacobian` methods to accept a (maybe unused) reference `StateVectorT`, allowing device-backed simulators to directly access state vector data for adjoint differentiation instead of copying it back-and-forth into `JacobianData` (host memory).
  [(#477)](https://github.com/PennyLaneAI/pennylane-lightning/pull/477)

### Improvements

* Refactor LKokkos `Measurements` class to use (fast) specialized functors whenever possible.
  [(#481)] (https://github.com/PennyLaneAI/pennylane-lightning/pull/481)

* Merge Lightning Qubit and Lightning Kokkos backends in the new repository.
  [(#472)] (https://github.com/PennyLaneAI/pennylane-lightning/pull/472)

* Integrated new unified docs for Lightning Kokkos and Lightning Qubit packages.
  [(#473)] (https://github.com/PennyLaneAI/pennylane-lightning/pull/473)

### Documentation

### Bug fixes

* Ensure PennyLane has an `active_return` attribute before calling it.
 [(#483)] (https://github.com/PennyLaneAI/pennylane-lightning/pull/483)

* Do no import `sqrt2_v` from `<numbers>` in `Util.hpp` to resolve issue with Lightning-GPU builds.
  [(#479)](https://github.com/PennyLaneAI/pennylane-lightning/pull/479)

* Update the CMake internal references to enable sub-project compilation with affecting the parent package.
  [(#478)](https://github.com/PennyLaneAI/pennylane-lightning/pull/478)

* `apply` no longer mutates the inputted list of operations.
  [(#474)](https://github.com/PennyLaneAI/pennylane-lightning/pull/474)

### Contributors

This release contains contributions from (in alphabetical order):

Amintor Dusko, Christina Lee, Vincent Michaud-Rioux, Lee J. O'Riordan

---

# Release 0.31.0

### New features since last release

* Update Kokkos support to 4.0.01.
  [(#439)] (https://github.com/PennyLaneAI/pennylane-lightning/pull/439)

### Breaking changes

* Update tests to be compliant with PennyLane v0.31.0 development changes and deprecations.
  [(#448)](https://github.com/PennyLaneAI/pennylane-lightning/pull/448)

### Improvements

* Remove logic from `setup.py` and transfer paths and env variable definitions into workflow files.
  [(#450)](https://github.com/PennyLaneAI/pennylane-lightning/pull/450)

* Detect MKL or CBLAS if `ENABLE_BLAS=ON` making sure that BLAS is linked as expected.
  [(#449)](https://github.com/PennyLaneAI/pennylane-lightning/pull/449)

### Documentation

* Fix LightningQubit class parameter documentation.
  [(#456)](https://github.com/PennyLaneAI/pennylane-lightning/pull/456)

### Bug fixes

* Ensure cross-platform wheels continue to build with updates in git safety checks.
  [(#452)](https://github.com/PennyLaneAI/pennylane-lightning/pull/452)

* Fixing Python version bug introduce in [(#450)](https://github.com/PennyLaneAI/pennylane-lightning/pull/450)
  when `Python_EXECUTABLE` was removed from `setup.py`.
  [(#461)](https://github.com/PennyLaneAI/pennylane-lightning/pull/461)

* Ensure aligned allocator definition works with C++20 compilers.
  [(#438)](https://github.com/PennyLaneAI/pennylane-lightning/pull/438)

* Prevent multiple threads from calling `Kokkos::initialize` or `Kokkos::finalize`.
  [(#439)](https://github.com/PennyLaneAI/pennylane-lightning/pull/439)

### Contributors

This release contains contributions from (in alphabetical order):

Vincent Michaud-Rioux, Lee J. O'Riordan, Chae-Yeun Park

---

# Release 0.30.0

### New features since last release

* Add MCMC sampler.
  [(#384)] (https://github.com/PennyLaneAI/pennylane-lightning/pull/384)

* Serialize PennyLane's arithmetic operators when they are used as observables
  that are expressed in the Pauli basis.
  [(#424)](https://github.com/PennyLaneAI/pennylane-lightning/pull/424)

### Breaking changes

* Lightning now works with the new return types specification that is now default in PennyLane.
  See [the PennyLane `qml.enable_return`](https://docs.pennylane.ai/en/stable/code/api/pennylane.enable_return.html?highlight=enable_return) documentation for more information on this change.
  [(#427)](https://github.com/PennyLaneAI/pennylane-lightning/pull/427)

Instead of creating potentially ragged numpy array, devices and `QNode`'s now return an object of the same type as that
returned by the quantum function.

```
>>> dev = qml.device('lightning.qubit', wires=1)
>>> @qml.qnode(dev, diff_method="adjoint")
... def circuit(x):
...     qml.RX(x, wires=0)
...     return qml.expval(qml.PauliY(0)), qml.expval(qml.PauliZ(0))
>>> x = qml.numpy.array(0.5)
>>> circuit(qml.numpy.array(0.5))
(array(-0.47942554), array(0.87758256))
```

Interfaces like Jax or Torch handle tuple outputs without issues:

```
>>> jax.jacobian(circuit)(jax.numpy.array(0.5))
(Array(-0.87758255, dtype=float32, weak_type=True),
Array(-0.47942555, dtype=float32, weak_type=True))
```

Autograd cannot differentiate an output tuple, so results must be converted to an array before
use with `qml.jacobian`:

```
>>> qml.jacobian(lambda y: qml.numpy.array(circuit(y)))(x)
array([-0.87758256, -0.47942554])
```

Alternatively, the quantum function itself can return a numpy array of measurements:

```
>>> dev = qml.device('lightning.qubit', wires=1)
>>> @qml.qnode(dev, diff_method="adjoint")
>>> def circuit2(x):
...     qml.RX(x, wires=0)
...     return np.array([qml.expval(qml.PauliY(0)), qml.expval(qml.PauliZ(0))])
>>> qml.jacobian(circuit2)(np.array(0.5))
array([-0.87758256, -0.47942554])
```

### Improvements

* Remove deprecated `set-output` commands from workflow files.
  [(#437)](https://github.com/PennyLaneAI/pennylane-lightning/pull/437)

* Lightning wheels are now checked with `twine check` post-creation for PyPI compatibility.
  [(#430)](https://github.com/PennyLaneAI/pennylane-lightning/pull/430)

* Lightning has been made compatible with the change in return types specification.
  [(#427)](https://github.com/PennyLaneAI/pennylane-lightning/pull/427)

* Lightning is compatible with clang-tidy version 16.
  [(#429)](https://github.com/PennyLaneAI/pennylane-lightning/pull/429)

### Contributors

This release contains contributions from (in alphabetical order):

Christina Lee, Vincent Michaud-Rioux, Lee James O'Riordan, Chae-Yeun Park, Matthew Silverman

---

# Release 0.29.0

### Improvements

* Remove runtime dependency on ninja build system.
  [(#414)](https://github.com/PennyLaneAI/pennylane-lightning/pull/414)

* Allow better integration and installation support with CMake targeted binary builds.
  [(#403)](https://github.com/PennyLaneAI/pennylane-lightning/pull/403)

* Remove explicit Numpy and Scipy requirements.
  [(#412)](https://github.com/PennyLaneAI/pennylane-lightning/pull/412)

* Get `llvm` installation root from the environment variable `LLVM_ROOT_DIR` (or fallback to `brew`).
  [(#413)](https://github.com/PennyLaneAI/pennylane-lightning/pull/413)

* Update AVX2/512 kernel infrastructure for additional gate/generator operations.
  [(#404)](https://github.com/PennyLaneAI/pennylane-lightning/pull/404)

* Remove unnecessary lines for resolving CodeCov issue.
  [(#415)](https://github.com/PennyLaneAI/pennylane-lightning/pull/415)

* Add more AVX2/512 gate operations.
  [(#393)](https://github.com/PennyLaneAI/pennylane-lightning/pull/393)

### Documentation

### Bug fixes

* Ensure error raised when asking for out of order marginal probabilities. Prevents the return of incorrect results.
  [(#416)](https://github.com/PennyLaneAI/pennylane-lightning/pull/416)

* Fix Github shields in README.
  [(#402)](https://github.com/PennyLaneAI/pennylane-lightning/pull/402)

### Contributors

Amintor Dusko, Vincent Michaud-Rioux, Lee James O'Riordan, Chae-Yeun Park

---

# Release 0.28.2

### Bug fixes

* Fix Python module versioning for Linux wheels.
  [(#408)](https://github.com/PennyLaneAI/pennylane-lightning/pull/408)

### Contributors

This release contains contributions from (in alphabetical order):

Amintor Dusko, Shuli Shu, Trevor Vincent

---

# Release 0.28.1

### Bug fixes

* Fix Pybind11 module versioning and locations for Windows wheels.
  [(#400)](https://github.com/PennyLaneAI/pennylane-lightning/pull/400)

### Contributors

This release contains contributions from (in alphabetical order):

Lee J. O'Riordan

---

# Release 0.28.0

### Breaking changes

* Deprecate support for Python 3.7.
  [(#391)](https://github.com/PennyLaneAI/pennylane-lightning/pull/391)

### Improvements

* Improve Lightning package structure for external use as a C++ library.
  [(#369)](https://github.com/PennyLaneAI/pennylane-lightning/pull/369)

* Improve the stopping condition method.
  [(#386)](https://github.com/PennyLaneAI/pennylane-lightning/pull/386)

### Bug fixes

- Pin CMake to 3.24.x in wheel-builder to avoid Python not found error in CMake 3.25, when building wheels for PennyLane-Lightning-GPU.
  [(#387)](https://github.com/PennyLaneAI/pennylane-lightning/pull/387)

### Contributors

This release contains contributions from (in alphabetical order):

Amintor Dusko, Lee J. O'Riordan

---

# Release 0.27.0

### New features since last release

* Enable building of python 3.11 wheels and upgrade python on CI/CD workflows to 3.8.
  [(#381)](https://github.com/PennyLaneAI/pennylane-lightning/pull/381)

### Breaking changes

### Improvements

* Update clang-tools version in Github workflows.
  [(#351)](https://github.com/PennyLaneAI/pennylane-lightning/pull/351)

* Improve tests and checks CI/CD pipelines.
  [(#353)](https://github.com/PennyLaneAI/pennylane-lightning/pull/353)

* Implement 3 Qubits gates (CSWAP & Toffoli) & 4 Qubits gates (DoubleExcitation, DoubleExcitationMinus, DoubleExcitationPlus) in LM manner.
  [(#362)](https://github.com/PennyLaneAI/pennylane-lightning/pull/362)

* Upgrade Kokkos and Kokkos Kernels to 3.7.00, and improve sparse matrix-vector multiplication performance and memory usage.
  [(#361)](https://github.com/PennyLaneAI/pennylane-lightning/pull/361)

* Update Linux (ubuntu-latest) architecture x86_64 wheel-builder from GCC 10.x to GCC 11.x.
  [(#373)](https://github.com/PennyLaneAI/pennylane-lightning/pull/373)

* Update gcc and g++ 10.x to 11.x in CI tests. This update brings improved support for newer C++ features.
  [(#370)](https://github.com/PennyLaneAI/pennylane-lightning/pull/370)

* Change Lightning to inherit from QubitDevice instead of DefaultQubit.
  [(#365)](https://github.com/PennyLaneAI/pennylane-lightning/pull/365)

### Documentation

### Bug fixes

* Use mutex when accessing cache in KernelMap.
  [(#382)](https://github.com/PennyLaneAI/pennylane-lightning/pull/382)

### Contributors

This release contains contributions from (in alphabetical order):

Amintor Dusko, Chae-Yeun Park, Monit Sharma, Shuli Shu

---

# Release 0.26.1

### Bug fixes

* Fixes the transposition method used in the probability calculation.
  [(#377)](https://github.com/PennyLaneAI/pennylane-lightning/pull/377)

### Contributor

Amintor Dusko

---
# Release 0.26.0

### Improvements

* Introduces requirements-dev.txt and improves dockerfile.
  [(#330)](https://github.com/PennyLaneAI/pennylane-lightning/pull/330)

* Support `expval` for a Hamiltonian.
  [(#333)](https://github.com/PennyLaneAI/pennylane-lightning/pull/333)

* Implements caching for Kokkos installation.
  [(#316)](https://github.com/PennyLaneAI/pennylane-lightning/pull/316)

* Supports measurements of operator arithmetic classes such as `Sum`, `Prod`,
  and `SProd` by deferring handling of them to `DefaultQubit`.
  [(#349)](https://github.com/PennyLaneAI/pennylane-lightning/pull/349)

```
@qml.qnode(qml.device('lightning.qubit', wires=2))
def circuit():
    obs = qml.s_prod(2.1, qml.PauliZ(0)) + qml.op_sum(qml.PauliX(0), qml.PauliZ(1))
    return qml.expval(obs)
```

### Bug fixes

* Test updates to reflect new measurement error messages.
  [(#334)](https://github.com/PennyLaneAI/pennylane-lightning/pull/334)

* Updates to the release tagger to fix incompatibilities with RTD.
  [(#344)](https://github.com/PennyLaneAI/pennylane-lightning/pull/344)

* Update cancel-workflow-action and bot credentials.
  [(#345)](https://github.com/PennyLaneAI/pennylane-lightning/pull/345)

### Contributors

This release contains contributions from (in alphabetical order):

Amintor Dusko, Christina Lee, Lee J. O'Riordan, Chae-Yeun Park

---

# Release 0.25.0

### New features since last release

### Breaking changes

* We explicitly disable support for PennyLane's parameter broadcasting.
[#317](https://github.com/PennyLaneAI/pennylane-lightning/pull/317)

* We explicitly remove support for PennyLane's `Sum`, `SProd` and `Prod`
  as observables.
  [(#326)](https://github.com/PennyLaneAI/pennylane-lightning/pull/326)

### Improvements

* CI builders use a reduced set of resources and redundant tests for PRs.
  [(#319)](https://github.com/PennyLaneAI/pennylane-lightning/pull/319)

* Parallelize wheel-builds where applicable.
  [(#314)](https://github.com/PennyLaneAI/pennylane-lightning/pull/314)

* AVX2/512 kernels are now available on Linux/MacOS with x86-64 architecture.
  [(#313)](https://github.com/PennyLaneAI/pennylane-lightning/pull/313)

### Documentation

* Updated ReadTheDocs runner version from Ubuntu 20.04 to 22.04
  [(#327)](https://github.com/PennyLaneAI/pennylane-lightning/pull/327)

### Bug fixes

* Test updates to reflect new additions to PennyLane.
  [(#318)](https://github.com/PennyLaneAI/pennylane-lightning/pull/318)

### Contributors

This release contains contributions from (in alphabetical order):

Amintor Dusko, Christina Lee, Rashid N H M, Lee J. O'Riordan, Chae-Yeun Park

---

# Release 0.24.0

### New features since last release

* Add `SingleExcitation` and `DoubleExcitation` qchem gates and generators.
  [(#289)](https://github.com/PennyLaneAI/pennylane-lightning/pull/289)

* Add a new dispatch mechanism for future kernels.
  [(#291)](https://github.com/PennyLaneAI/pennylane-lightning/pull/291)

* Add `IsingXY` gate operation.
  [(#303)](https://github.com/PennyLaneAI/pennylane-lightning/pull/303)

* Support `qml.state()` in vjp and Hamiltonian in adjoint jacobian.
  [(#294)](https://github.com/PennyLaneAI/pennylane-lightning/pull/294)

### Breaking changes

* Codebase is now moving to C++20. The default compiler for Linux is now GCC10.
  [(#295)](https://github.com/PennyLaneAI/pennylane-lightning/pull/295)

* Minimum macOS version is changed to 10.15 (Catalina).
  [(#295)](https://github.com/PennyLaneAI/pennylane-lightning/pull/295)

### Improvements

* Split matrix operations, refactor dispatch mechanisms, and add a benchmark suits.
  [(#274)](https://github.com/PennyLaneAI/pennylane-lightning/pull/274)

* Add native support for the calculation of sparse Hamiltonians' expectation values.
Sparse operations are offloaded to [Kokkos](https://github.com/kokkos/kokkos) and
[Kokkos-Kernels](https://github.com/kokkos/kokkos-kernels).
  [(#283)](https://github.com/PennyLaneAI/pennylane-lightning/pull/283)

* Device `lightning.qubit` now accepts a datatype for a statevector.
  [(#290)](https://github.com/PennyLaneAI/pennylane-lightning/pull/290)

```python
dev1 = qml.device('lightning.qubit', wires=4, c_dtype=np.complex64) # for single precision
dev2 = qml.device('lightning.qubit', wires=4, c_dtype=np.complex128) # for double precision
```

### Documentation

* Use the centralized [Xanadu Sphinx Theme](https://github.com/XanaduAI/xanadu-sphinx-theme)
  to style the Sphinx documentation.
  [(#287)](https://github.com/PennyLaneAI/pennylane-lightning/pull/287)

### Bug fixes

* Fix the issue with using available `clang-format` version in format.
  [(#288)](https://github.com/PennyLaneAI/pennylane-lightning/pull/288)

* Fix a bug in the generator of `DoubleExcitationPlus`.
  [(#298)](https://github.com/PennyLaneAI/pennylane-lightning/pull/298)

### Contributors

This release contains contributions from (in alphabetical order):

Mikhail Andrenkov, Ali Asadi, Amintor Dusko, Lee James O'Riordan, Chae-Yeun Park, and Shuli Shu

---

# Release 0.23.0

### New features since last release

* Add `generate_samples()` to lightning.
  [(#247)](https://github.com/PennyLaneAI/pennylane-lightning/pull/247)

* Add Lightning GBenchmark Suite.
  [(#249)](https://github.com/PennyLaneAI/pennylane-lightning/pull/249)

* Support runtime and compile information.
  [(#253)](https://github.com/PennyLaneAI/pennylane-lightning/pull/253)

### Improvements

* Add `ENABLE_BLAS` build to CI checks.
  [(#249)](https://github.com/PennyLaneAI/pennylane-lightning/pull/249)

* Add more `clang-tidy` checks and kernel tests.
  [(#253)](https://github.com/PennyLaneAI/pennylane-lightning/pull/253)

* Add C++ code coverage to CI.
  [(#265)](https://github.com/PennyLaneAI/pennylane-lightning/pull/265)

* Skip over identity operations in `"lightning.qubit"`.
  [(#268)](https://github.com/PennyLaneAI/pennylane-lightning/pull/268)

### Bug fixes

* Update tests to remove `JacobianTape`.
  [(#260)](https://github.com/PennyLaneAI/pennylane-lightning/pull/260)

* Fix tests for MSVC.
  [(#264)](https://github.com/PennyLaneAI/pennylane-lightning/pull/264)

* Fix `#include <cpuid.h>` for PPC and AArch64 in Linux.
  [(#266)](https://github.com/PennyLaneAI/pennylane-lightning/pull/266)

* Remove deprecated tape execution methods.
  [(#270)](https://github.com/PennyLaneAI/pennylane-lightning/pull/270)

* Update `qml.probs` in `test_measures.py`.
  [(#280)](https://github.com/PennyLaneAI/pennylane-lightning/pull/280)

### Contributors

This release contains contributions from (in alphabetical order):

Ali Asadi, Chae-Yeun Park, Lee James O'Riordan, and Trevor Vincent

---

# Release 0.22.1

### Bug fixes

* Ensure `Identity ` kernel is registered to C++ dispatcher.
  [(#275)](https://github.com/PennyLaneAI/pennylane-lightning/pull/275)

---

# Release 0.22.0

### New features since last release

* Add Docker support.
  [(#234)](https://github.com/PennyLaneAI/pennylane-lightning/pull/234)

### Improvements

* Update quantum tapes serialization and Python tests.
  [(#239)](https://github.com/PennyLaneAI/pennylane-lightning/pull/239)

* Clang-tidy is now enabled for both tests and examples builds under Github Actions.
  [(#237)](https://github.com/PennyLaneAI/pennylane-lightning/pull/237)

* The return type of `StateVectorBase` data is now derived-class defined.
  [(#237)](https://github.com/PennyLaneAI/pennylane-lightning/pull/237)

* Update adjointJacobian and VJP methods.
  [(#222)](https://github.com/PennyLaneAI/pennylane-lightning/pull/222)

* Set GitHub workflow to upload wheels to Test PyPI.
  [(#220)](https://github.com/PennyLaneAI/pennylane-lightning/pull/220)

* Finalize the new kernel implementation.
  [(#212)](https://github.com/PennyLaneAI/pennylane-lightning/pull/212)

### Documentation

* Use of batching with OpenMP threads is documented.
  [(#221)](https://github.com/PennyLaneAI/pennylane-lightning/pull/221)

### Bug fixes

* Fix for OOM errors when using adjoint with large numbers of observables.
  [(#221)](https://github.com/PennyLaneAI/pennylane-lightning/pull/221)

* Add virtual destructor to C++ state-vector classes.
  [(#200)](https://github.com/PennyLaneAI/pennylane-lightning/pull/200)

* Fix a bug in Python tests with operations' `matrix` calls.
  [(#238)](https://github.com/PennyLaneAI/pennylane-lightning/pull/238)

* Refactor utility header and fix a bug in linear algebra function with CBLAS.
  [(#228)](https://github.com/PennyLaneAI/pennylane-lightning/pull/228)

### Contributors

This release contains contributions from (in alphabetical order):

Ali Asadi, Chae-Yeun Park, Lee James O'Riordan

---

# Release 0.21.0

### New features since last release

* Add C++ only benchmark for a given list of gates.
  [(#199)](https://github.com/PennyLaneAI/pennylane-lightning/pull/199)

* Wheel-build support for Python 3.10.
  [(#186)](https://github.com/PennyLaneAI/pennylane-lightning/pull/186)

* C++ support for probability, expectation value and variance calculations.
  [(#185)](https://github.com/PennyLaneAI/pennylane-lightning/pull/185)

* Add bindings to C++ expval, var, probs.
  [(#214)](https://github.com/PennyLaneAI/pennylane-lightning/pull/214)

### Improvements

* `setup.py` adds debug only when --debug is given
  [(#208)](https://github.com/PennyLaneAI/pennylane-lightning/pull/208)

* Add new highly-performant C++ kernels for quantum gates.
  [(#202)](https://github.com/PennyLaneAI/pennylane-lightning/pull/202)

The new kernels significantly improve the runtime performance of PennyLane-Lightning
for both differentiable and non-differentiable workflows. Here is an example workflow
using the adjoint differentiation method with a circuit of 5 strongly entangling layers:

```python
import pennylane as qml
from pennylane import numpy as np
from pennylane.templates.layers import StronglyEntanglingLayers
from numpy.random import random
np.random.seed(42)
n_layers = 5
n_wires = 6
dev = qml.device("lightning.qubit", wires=n_wires)

@qml.qnode(dev, diff_method="adjoint")
def circuit(weights):
    StronglyEntanglingLayers(weights, wires=list(range(n_wires)))
    return [qml.expval(qml.PauliZ(i)) for i in range(n_wires)]

init_weights = np.random.random(StronglyEntanglingLayers.shape(n_layers=n_layers, n_wires=n_wires))
params = np.array(init_weights,requires_grad=True)
jac = qml.jacobian(circuit)(params)
```
The latest release shows improved performance on both single and multi-threaded evaluations!

<img src="https://raw.githubusercontent.com/PennyLaneAI/pennylane-lightning/v0.21.0-rc0/doc/_static/lightning_v20_v21_bm.png" width=50%/>

* Ensure debug info is built into dynamic libraries.
  [(#201)](https://github.com/PennyLaneAI/pennylane-lightning/pull/201)

### Documentation

* New guidelines on adding and benchmarking C++ kernels.
  [(#202)](https://github.com/PennyLaneAI/pennylane-lightning/pull/202)

### Bug fixes

* Update clang-format version
  [(#219)](https://github.com/PennyLaneAI/pennylane-lightning/pull/219)

* Fix failed tests on Windows.
  [(#218)](https://github.com/PennyLaneAI/pennylane-lightning/pull/218)

* Update clang-format version
  [(#219)](https://github.com/PennyLaneAI/pennylane-lightning/pull/219)

* Add virtual destructor to C++ state-vector classes.
  [(#200)](https://github.com/PennyLaneAI/pennylane-lightning/pull/200)

* Fix failed tests for the non-binary wheel.
  [(#213)](https://github.com/PennyLaneAI/pennylane-lightning/pull/213)

* Add virtual destructor to C++ state-vector classes.
  [(#200)](https://github.com/PennyLaneAI/pennylane-lightning/pull/200)

### Contributors

This release contains contributions from (in alphabetical order):

Ali Asadi, Amintor Dusko, Chae-Yeun Park, Lee James O'Riordan

---

# Release 0.20.1

### Bug fixes

* Fix missing header-files causing build errors in algorithms module.
  [(#193)](https://github.com/PennyLaneAI/pennylane-lightning/pull/193)

* Fix failed tests for the non-binary wheel.
  [(#191)](https://github.com/PennyLaneAI/pennylane-lightning/pull/191)

---
# Release 0.20.2

### Bug fixes

* Introduce CY kernel to Lightning to avoid issues with decomposition.
  [(#203)](https://github.com/PennyLaneAI/pennylane-lightning/pull/203)

### Contributors

This release contains contributions from (in alphabetical order):

Lee J. O'Riordan

# Release 0.20.1

### Bug fixes

* Fix missing header-files causing build errors in algorithms module.
  [(#193)](https://github.com/PennyLaneAI/pennylane-lightning/pull/193)

* Fix failed tests for the non-binary wheel.
  [(#191)](https://github.com/PennyLaneAI/pennylane-lightning/pull/191)

# Release 0.20.0

### New features since last release

* Add wheel-builder support for Python 3.10.
  [(#186)](https://github.com/PennyLaneAI/pennylane-lightning/pull/186)

* Add VJP support to PL-Lightning.
  [(#181)](https://github.com/PennyLaneAI/pennylane-lightning/pull/181)

* Add complex64 support in PL-Lightning.
  [(#177)](https://github.com/PennyLaneAI/pennylane-lightning/pull/177)

* Added examples folder containing aggregate gate performance test.
  [(#165)](https://github.com/PennyLaneAI/pennylane-lightning/pull/165)

### Breaking changes

### Improvements

* Update PL-Lightning to support new features in PL.
  [(#179)](https://github.com/PennyLaneAI/pennylane-lightning/pull/179)

### Documentation

* Lightning setup.py build process uses CMake.
  [(#176)](https://github.com/PennyLaneAI/pennylane-lightning/pull/176)

### Contributors

This release contains contributions from (in alphabetical order):

Ali Asadi, Chae-Yeun Park, Isidor Schoch, Lee James O'Riordan

---

# Release 0.19.0

* Add Cache-Friendly DOTC, GEMV, GEMM along with BLAS Support.
  [(#155)](https://github.com/PennyLaneAI/pennylane-lightning/pull/155)

### Improvements

* The performance of parametric gates has been improved.
  [(#157)](https://github.com/PennyLaneAI/pennylane-lightning/pull/157)

* AVX support is enabled for Linux users on Intel/AMD platforms.
  [(#157)](https://github.com/PennyLaneAI/pennylane-lightning/pull/157)

* PennyLane-Lightning has been updated to conform with clang-tidy
  recommendations for modernization, offering performance improvements across
  all use-cases.
  [(#153)](https://github.com/PennyLaneAI/pennylane-lightning/pull/153)

### Breaking changes

* Linux users on `x86_64` must have a CPU supporting AVX.
  [(#157)](https://github.com/PennyLaneAI/pennylane-lightning/pull/157)

### Bug fixes

* OpenMP built with Intel MacOS CI runners causes failures on M1 Macs. OpenMP is currently
  disabled in the built wheels until this can be resolved with Github Actions runners.
  [(#166)](https://github.com/PennyLaneAI/pennylane-lightning/pull/166)

### Contributors

This release contains contributions from (in alphabetical order):

Ali Asadi, Lee James O'Riordan

---

# Release 0.18.0

### New features since last release

* PennyLane-Lightning now provides a high-performance
  [adjoint Jacobian](http://arxiv.org/abs/2009.02823) method for differentiating quantum circuits.
  [(#136)](https://github.com/PennyLaneAI/pennylane-lightning/pull/136)

  The adjoint method operates after a forward pass by iteratively applying inverse gates to scan
  backwards through the circuit. The method is already available in PennyLane's
  `default.qubit` device, but the version provided by `lightning.qubit` integrates with the C++
  backend and is more performant, as shown in the plot below:

  <img src="https://raw.githubusercontent.com/PennyLaneAI/pennylane-lightning/master/doc/_static/lightning_adjoint.png" width=70%/>

  The plot compares the average runtime of `lightning.qubit` and `default.qubit` for calculating the
  Jacobian of a circuit using the adjoint method for a range of qubit numbers. The circuit
  consists of ten `BasicEntanglerLayers` with a `PauliZ` expectation value calculated on each wire,
  repeated over ten runs. We see that `lightning.qubit` provides a speedup of around two to eight
  times, depending on the number of qubits.

  The adjoint method can be accessed using the standard interface. Consider the following circuit:

  ```python
  import pennylane as qml

  wires = 3
  layers = 2
  dev = qml.device("lightning.qubit", wires=wires)

  @qml.qnode(dev, diff_method="adjoint")
  def circuit(weights):
      qml.templates.StronglyEntanglingLayers(weights, wires=range(wires))
      return qml.expval(qml.PauliZ(0))

  weights = qml.init.strong_ent_layers_normal(layers, wires, seed=1967)
  ```

  The circuit can be executed and its gradient calculated using:

    ```pycon
  >>> print(f"Circuit evaluated: {circuit(weights)}")
  Circuit evaluated: 0.9801286266677633
  >>> print(f"Circuit gradient:\n{qml.grad(circuit)(weights)}")
  Circuit gradient:
  [[[-1.11022302e-16 -1.63051504e-01 -4.14810501e-04]
    [ 1.11022302e-16 -1.50136528e-04 -1.77922957e-04]
    [ 0.00000000e+00 -3.92874550e-02  8.14523075e-05]]

   [[-1.14472273e-04  3.85963953e-02  0.00000000e+00]
    [-5.76791765e-05 -9.78478343e-02  0.00000000e+00]
    [-5.55111512e-17  0.00000000e+00 -1.11022302e-16]]]
  ```

* PennyLane-Lightning now supports all of the operations and observables of `default.qubit`.
  [(#124)](https://github.com/PennyLaneAI/pennylane-lightning/pull/124)

### Improvements

* A new state-vector class `StateVectorManaged` was added, enabling memory use to be bound to
  statevector lifetime.
  [(#136)](https://github.com/PennyLaneAI/pennylane-lightning/pull/136)

* The repository now has a well-defined component hierarchy, allowing each indepedent unit to be
  compiled and linked separately.
  [(#136)](https://github.com/PennyLaneAI/pennylane-lightning/pull/136)

* PennyLane-Lightning can now be installed without compiling its C++ binaries and will fall back
  to using the `default.qubit` implementation. Skipping compilation is achieved by setting the
  `SKIP_COMPILATION` environment variable, e.g., Linux/MacOS: `export SKIP_COMPILATION=True`,
  Windows: `set SKIP_COMPILATION=True`. This feature is intended for building a pure-Python wheel of
  PennyLane-Lightning as a backup for platforms without a dedicated wheel.
  [(#129)](https://github.com/PennyLaneAI/pennylane-lightning/pull/129)

* The C++-backed Python bound methods can now be directly called with wires and supplied parameters.
  [(#125)](https://github.com/PennyLaneAI/pennylane-lightning/pull/125)

* Lightning supports arbitrary unitary and non-unitary gate-calls from Python to C++ layer.
  [(#121)](https://github.com/PennyLaneAI/pennylane-lightning/pull/121)

### Documentation

* Added preliminary architecture diagram for package.
  [(#131)](https://github.com/PennyLaneAI/pennylane-lightning/pull/131)

* C++ API built as part of docs generation.
  [(#131)](https://github.com/PennyLaneAI/pennylane-lightning/pull/131)

### Breaking changes

* Wheels for MacOS <= 10.13 will no longer be provided due to XCode SDK C++17 support requirements.
  [(#149)](https://github.com/PennyLaneAI/pennylane-lightning/pull/149)

### Bug fixes

* An indexing error in the CRY gate is fixed. [(#136)](https://github.com/PennyLaneAI/pennylane-lightning/pull/136)

* Column-major data in numpy is now correctly converted to row-major upon pass to the C++ layer.
  [(#126)](https://github.com/PennyLaneAI/pennylane-lightning/pull/126)

### Contributors

This release contains contributions from (in alphabetical order):

Thomas Bromley, Lee James O'Riordan

---

# Release 0.17.0

### New features

* C++ layer now supports float (32-bit) and double (64-bit) templated complex data.
  [(#113)](https://github.com/PennyLaneAI/pennylane-lightning/pull/113)

### Improvements

* The PennyLane device test suite is now included in coverage reports.
  [(#123)](https://github.com/PennyLaneAI/pennylane-lightning/pull/123)

* Static versions of jQuery and Bootstrap are no longer included in the CSS theme.
  [(#118)](https://github.com/PennyLaneAI/pennylane-lightning/pull/118)

* C++ tests have been ported to use Catch2 framework.
  [(#115)](https://github.com/PennyLaneAI/pennylane-lightning/pull/115)

* Testing now exists for both float and double precision methods in C++ layer.
  [(#113)](https://github.com/PennyLaneAI/pennylane-lightning/pull/113)
  [(#115)](https://github.com/PennyLaneAI/pennylane-lightning/pull/115)

* Compile-time utility methods with `constexpr` have been added.
  [(#113)](https://github.com/PennyLaneAI/pennylane-lightning/pull/113)

* Wheel-build support for ARM64 (Linux and MacOS) and PowerPC (Linux) added.
  [(#110)](https://github.com/PennyLaneAI/pennylane-lightning/pull/110)

* Add support for Controlled Phase Gate (`ControlledPhaseShift`).
  [(#114)](https://github.com/PennyLaneAI/pennylane-lightning/pull/114)

* Move changelog to `.github` and add a changelog reminder.
  [(#111)](https://github.com/PennyLaneAI/pennylane-lightning/pull/111)

* Adds CMake build system support.
  [(#104)](https://github.com/PennyLaneAI/pennylane-lightning/pull/104)


### Breaking changes

* Removes support for Python 3.6 and adds support for Python 3.9.
  [(#127)](https://github.com/PennyLaneAI/pennylane-lightning/pull/127)
  [(#128)](https://github.com/PennyLaneAI/pennylane-lightning/pull/128)

* Compilers with C++17 support are now required to build C++ module.
  [(#113)](https://github.com/PennyLaneAI/pennylane-lightning/pull/113)

* Gate classes have been removed with functionality added to StateVector class.
  [(#113)](https://github.com/PennyLaneAI/pennylane-lightning/pull/113)

* We are no longer building wheels for Python 3.6.
  [(#106)](https://github.com/PennyLaneAI/pennylane-lightning/pull/106)

### Bug fixes

* PowerPC wheel-builder now successfully compiles modules.
  [(#120)](https://github.com/PennyLaneAI/pennylane-lightning/pull/120)

### Documentation

* Added community guidelines.
  [(#109)](https://github.com/PennyLaneAI/pennylane-lightning/pull/109)

### Contributors

This release contains contributions from (in alphabetical order):

Ali Asadi, Christina Lee, Thomas Bromley, Lee James O'Riordan

---

# Release 0.15.1

### Bug fixes

* The PennyLane-Lightning binaries are now built with NumPy 1.19.5, to avoid ABI
  compatibility issues with the latest NumPy 1.20 release. See
  [the NumPy release notes](https://numpy.org/doc/stable/release/1.20.0-notes.html#size-of-np-ndarray-and-np-void-changed)
  for more details.
  [(#97)](https://github.com/PennyLaneAI/pennylane-lightning/pull/97)

### Contributors

This release contains contributions from (in alphabetical order):

Josh Izaac, Antal Száva

---

# Release 0.15.0

### Improvements

* For compatibility with PennyLane v0.15, the `analytic` keyword argument
  has been removed. Statistics can still be computed analytically by setting
  `shots=None`.
  [(#93)](https://github.com/PennyLaneAI/pennylane-lightning/pull/93)

* Inverse gates are now supported.
  [(#89)](https://github.com/PennyLaneAI/pennylane-lightning/pull/89)

* Add new lightweight backend with performance improvements.
  [(#57)](https://github.com/PennyLaneAI/pennylane-lightning/pull/57)

* Remove the previous Eigen-based backend.
  [(#67)](https://github.com/PennyLaneAI/pennylane-lightning/pull/67)

### Bug fixes

* Re-add dispatch table after fixing static initialisation order issue.
  [(#68)](https://github.com/PennyLaneAI/pennylane-lightning/pull/68)

### Contributors

This release contains contributions from (in alphabetical order):

Thomas Bromley, Theodor Isacsson, Christina Lee, Thomas Loke, Antal Száva.

---

# Release 0.14.1

### Bug fixes

* Fixes a bug where the `QNode` would swap `LightningQubit` to
  `DefaultQubitAutograd` on device execution due to the inherited
  `passthru_devices` entry of the `capabilities` dictionary.
  [(#61)](https://github.com/PennyLaneAI/pennylane-lightning/pull/61)

### Contributors

This release contains contributions from (in alphabetical order):

Antal Száva

---

# Release 0.14.0

### Improvements

* Extends support from 16 qubits to 50 qubits.
  [(#52)](https://github.com/PennyLaneAI/pennylane-lightning/pull/52)

### Bug fixes

* Updates applying basis state preparations to correspond to the
  changes in `DefaultQubit`.
  [(#55)](https://github.com/PennyLaneAI/pennylane-lightning/pull/55)

### Contributors

This release contains contributions from (in alphabetical order):

Thomas Loke, Tom Bromley, Josh Izaac, Antal Száva

---

# Release 0.12.0

### Bug fixes

* Updates capabilities dictionary to be compatible with core PennyLane
  [(#45)](https://github.com/PennyLaneAI/pennylane-lightning/pull/45)

* Fix install of Eigen for CI wheel building
  [(#44)](https://github.com/PennyLaneAI/pennylane-lightning/pull/44)

### Contributors

This release contains contributions from (in alphabetical order):

Tom Bromley, Josh Izaac, Antal Száva

---

# Release 0.11.0

Initial release.

This release contains contributions from (in alphabetical order):

Tom Bromley, Josh Izaac, Nathan Killoran, Antal Száva<|MERGE_RESOLUTION|>--- conflicted
+++ resolved
@@ -2,16 +2,14 @@
 
 ### New features since last release
 
-<<<<<<< HEAD
 * Add `LM` kernel to apply arbitrary controlled operations efficiently.
   [(#516)](https://github.com/PennyLaneAI/pennylane-lightning/pull/516)
-=======
+
 * Integrate Lightning-GPU into the Lightning monorepo. The new backend is named `lightning_gpu` and includes all single-GPU features.
   [(#499)] (https://github.com/PennyLaneAI/pennylane-lightning/pull/499)
 
 * Build Linux wheels for Lightning-GPU (CUDA-11).
   [(#517)](https://github.com/PennyLaneAI/pennylane-lightning/pull/517)
->>>>>>> 0bce777b
 
 * Add `Dockerfile` in `docker` and `make docker` workflow in `Makefile`. The Docker images and documentation are available on [DockerHub](https://hub.docker.com/repository/docker/pennylaneai/pennylane).
   [(#496)](https://github.com/PennyLaneAI/pennylane-lightning/pull/496)
