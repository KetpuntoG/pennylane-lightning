# Copyright 2018-2024 Xanadu Quantum Technologies Inc.

# Licensed under the Apache License, Version 2.0 (the "License");
# you may not use this file except in compliance with the License.
# You may obtain a copy of the License at

#     http://www.apache.org/licenses/LICENSE-2.0

# Unless required by applicable law or agreed to in writing, software
# distributed under the License is distributed on an "AS IS" BASIS,
# WITHOUT WARRANTIES OR CONDITIONS OF ANY KIND, either express or implied.
# See the License for the specific language governing permissions and
# limitations under the License.
"""
Unit tests for the tensornet functions.
"""

import math

import numpy as np
import pennylane as qml
import pytest
from conftest import LightningDevice, device_name  # tested device
from pennylane.wires import Wires

if device_name != "lightning.tensor":
    pytest.skip("Skipping tests for the tensornet class.", allow_module_level=True)
else:
    from pennylane_lightning.lightning_tensor._tensornet import LightningTensorNet

if not LightningDevice._CPP_BINARY_AVAILABLE:  # pylint: disable=protected-access
    pytest.skip("No binary module found. Skipping.", allow_module_level=True)


@pytest.mark.parametrize("num_wires", range(1, 4))
@pytest.mark.parametrize("bondDims", [1, 2, 3, 4])
@pytest.mark.parametrize("dtype", [np.complex64, np.complex128])
@pytest.mark.parametrize("device_name", ["lightning.tensor"])
def test_device_name_and_init(num_wires, bondDims, dtype, device_name):
    """Test the class initialization and returned properties."""
    if num_wires < 2:
        with pytest.raises(ValueError, match="Number of wires must be greater than 1."):
            LightningTensorNet(num_wires, bondDims, c_dtype=dtype, device_name=device_name)
        return
    else:
        tensornet = LightningTensorNet(num_wires, bondDims, c_dtype=dtype, device_name=device_name)
        assert tensornet.dtype == dtype
        assert tensornet.device_name == device_name
        assert tensornet.num_wires == num_wires


def test_wrong_device_name():
    """Test an invalid device name"""
    with pytest.raises(qml.DeviceError, match="The device name"):
        LightningTensorNet(3, 5, device_name="thunder.tensor")


def test_errors_basis_state():
    """Test that errors are raised when applying a BasisState operation."""
    with pytest.raises(ValueError, match="BasisState parameter must consist of 0 or 1 integers."):
        tensornet = LightningTensorNet(3, 5)
        tensornet.apply_operations([qml.BasisState(np.array([-0.2, 4.2]), wires=[0, 1])])
    with pytest.raises(ValueError, match="BasisState parameter and wires must be of equal length."):
        tensornet = LightningTensorNet(3, 5)
<<<<<<< HEAD
        tensornet.apply_operations([qml.BasisState(np.array([0, 1]), wires=[0])])
=======
        tensornet.apply_operations([qml.BasisState(np.array([0, 1]), wires=[0])])


@pytest.mark.parametrize(
    "operation,par",
    [
        (qml.StatePrep, [0, 0, 1, 0]),
        (qml.StatePrep, [0, 0, 0, 1]),
        (
            qml.StatePrep,
            [1 / math.sqrt(3), 0, 1 / math.sqrt(3), 1 / math.sqrt(3)],
        ),
        (
            qml.StatePrep,
            [1 / math.sqrt(3), 0, -1 / math.sqrt(3), 1 / math.sqrt(3)],
        ),
    ],
)
def test_errors_apply_operation_state_preparation(operation, par):
    """Test that errors are raised when applying a StatePreparation operation."""
    wires = 2
    bondDims = 5
    tensornet = LightningTensorNet(wires, bondDims)

    with pytest.raises(
        qml.DeviceError,
        match="lightning.tensor does not support initialization with a state vector.",
    ):
        tensornet.apply_operations([operation(np.array(par), Wires(range(wires)))])
>>>>>>> 6cfbe524
<|MERGE_RESOLUTION|>--- conflicted
+++ resolved
@@ -62,36 +62,4 @@
         tensornet.apply_operations([qml.BasisState(np.array([-0.2, 4.2]), wires=[0, 1])])
     with pytest.raises(ValueError, match="BasisState parameter and wires must be of equal length."):
         tensornet = LightningTensorNet(3, 5)
-<<<<<<< HEAD
-        tensornet.apply_operations([qml.BasisState(np.array([0, 1]), wires=[0])])
-=======
-        tensornet.apply_operations([qml.BasisState(np.array([0, 1]), wires=[0])])
-
-
-@pytest.mark.parametrize(
-    "operation,par",
-    [
-        (qml.StatePrep, [0, 0, 1, 0]),
-        (qml.StatePrep, [0, 0, 0, 1]),
-        (
-            qml.StatePrep,
-            [1 / math.sqrt(3), 0, 1 / math.sqrt(3), 1 / math.sqrt(3)],
-        ),
-        (
-            qml.StatePrep,
-            [1 / math.sqrt(3), 0, -1 / math.sqrt(3), 1 / math.sqrt(3)],
-        ),
-    ],
-)
-def test_errors_apply_operation_state_preparation(operation, par):
-    """Test that errors are raised when applying a StatePreparation operation."""
-    wires = 2
-    bondDims = 5
-    tensornet = LightningTensorNet(wires, bondDims)
-
-    with pytest.raises(
-        qml.DeviceError,
-        match="lightning.tensor does not support initialization with a state vector.",
-    ):
-        tensornet.apply_operations([operation(np.array(par), Wires(range(wires)))])
->>>>>>> 6cfbe524
+        tensornet.apply_operations([qml.BasisState(np.array([0, 1]), wires=[0])])