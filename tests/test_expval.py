# Copyright 2018-2023 Xanadu Quantum Technologies Inc.

# Licensed under the Apache License, Version 2.0 (the "License");
# you may not use this file except in compliance with the License.
# You may obtain a copy of the License at

#     http://www.apache.org/licenses/LICENSE-2.0

# Unless required by applicable law or agreed to in writing, software
# distributed under the License is distributed on an "AS IS" BASIS,
# WITHOUT WARRANTIES OR CONDITIONS OF ANY KIND, either express or implied.
# See the License for the specific language governing permissions and
# limitations under the License.
"""
Unit tests for the expval method of Lightning devices.
"""
import itertools

import numpy as np
import pennylane as qml
import pytest
<<<<<<< HEAD
from conftest import PHI, THETA, VARPHI
from conftest import LightningDevice as ld
=======
from conftest import PHI, THETA, VARPHI, LightningDevice, device_name

if LightningDevice._new_API and not LightningDevice._CPP_BINARY_AVAILABLE:
    pytest.skip("No binary module found. Skipping.", allow_module_level=True)
>>>>>>> a3071d35


@pytest.mark.parametrize("theta, phi", list(zip(THETA, PHI)))
class TestExpval:
    """Test expectation values"""

    @pytest.mark.skipif(LightningDevice._new_API, reason="Old API required")
    def test_identity_expectation(self, theta, phi, qubit_device, tol):
        """Test that identity expectation value (i.e. the trace) is 1"""
        dev = qubit_device(wires=3)

        O1 = qml.Identity(wires=[0])
        O2 = qml.Identity(wires=[1])
        ops = [qml.RX(theta, wires=[0]), qml.RX(phi, wires=[1]), qml.CNOT(wires=[0, 1])]
        if ld._new_API:
            tape = qml.tape.QuantumScript(ops, [qml.expval(O1), qml.expval(O2)])
            res = dev.execute(tape)
        else:
            dev.apply(
                ops,
                rotations=[*O1.diagonalizing_gates(), *O2.diagonalizing_gates()],
            )
            res = np.array([dev.expval(O1), dev.expval(O2)])
        assert np.allclose(res, np.array([1, 1]), tol)

    @pytest.mark.skipif(LightningDevice._new_API, reason="Old API required")
    def test_pauliz_expectation(self, theta, phi, qubit_device, tol):
        """Test that PauliZ expectation value is correct"""
        dev = qubit_device(wires=3)

        O1 = qml.PauliZ(wires=[0])
        O2 = qml.PauliZ(wires=[1])
        ops = [qml.RX(theta, wires=[0]), qml.RX(phi, wires=[1]), qml.CNOT(wires=[0, 1])]
        if ld._new_API:
            tape = qml.tape.QuantumScript(ops, [qml.expval(O1), qml.expval(O2)])
            res = dev.execute(tape)
        else:
            dev.apply(
                ops,
                rotations=[*O1.diagonalizing_gates(), *O2.diagonalizing_gates()],
            )

            res = np.array([dev.expval(O1), dev.expval(O2)])
        assert np.allclose(res, np.array([np.cos(theta), np.cos(theta) * np.cos(phi)]), tol)

    @pytest.mark.skipif(LightningDevice._new_API, reason="Old API required")
    def test_paulix_expectation(self, theta, phi, qubit_device, tol):
        """Test that PauliX expectation value is correct"""
        dev = qubit_device(wires=3)

        O1 = qml.PauliX(wires=[0])
        O2 = qml.PauliX(wires=[1])
        ops = [qml.RY(theta, wires=[0]), qml.RY(phi, wires=[1]), qml.CNOT(wires=[0, 1])]
        if ld._new_API:
            tape = qml.tape.QuantumScript(ops, [qml.expval(O1), qml.expval(O2)])
            res = dev.execute(tape)

        else:
            dev.apply(
                ops,
                rotations=[*O1.diagonalizing_gates(), *O2.diagonalizing_gates()],
            )

            res = np.array([dev.expval(O1), dev.expval(O2)], dtype=dev.C_DTYPE)
        assert np.allclose(
            res, np.array([np.sin(theta) * np.sin(phi), np.sin(phi)], dtype=dev.C_DTYPE), tol * 10
        )

    @pytest.mark.skipif(LightningDevice._new_API, reason="Old API required")
    def test_pauliy_expectation(self, theta, phi, qubit_device, tol):
        """Test that PauliY expectation value is correct"""
        dev = qubit_device(wires=3)

        O1 = qml.PauliY(wires=[0])
        O2 = qml.PauliY(wires=[1])
        ops = [qml.RX(theta, wires=[0]), qml.RX(phi, wires=[1]), qml.CNOT(wires=[0, 1])]
        if ld._new_API:
            tape = qml.tape.QuantumScript(ops, [qml.expval(O1), qml.expval(O2)])
            res = dev.execute(tape)

        else:
            dev.apply(
                ops,
                rotations=[*O1.diagonalizing_gates(), *O2.diagonalizing_gates()],
            )

            res = np.array([dev.expval(O1), dev.expval(O2)])
        assert np.allclose(res, np.array([0, -np.cos(theta) * np.sin(phi)]), tol)

    @pytest.mark.skipif(LightningDevice._new_API, reason="Old API required")
    def test_hadamard_expectation(self, theta, phi, qubit_device, tol):
        """Test that Hadamard expectation value is correct"""
        dev = qubit_device(wires=3)

        O1 = qml.Hadamard(wires=[0])
        O2 = qml.Hadamard(wires=[1])
        ops = [qml.RY(theta, wires=[0]), qml.RY(phi, wires=[1]), qml.CNOT(wires=[0, 1])]
        if ld._new_API:
            tape = qml.tape.QuantumScript(ops, [qml.expval(O1), qml.expval(O2)])
            res = dev.execute(tape)

        else:
            dev.apply(
                ops,
                rotations=[*O1.diagonalizing_gates(), *O2.diagonalizing_gates()],
            )

            res = np.array([dev.expval(O1), dev.expval(O2)])
        expected = np.array(
            [np.sin(theta) * np.sin(phi) + np.cos(theta), np.cos(theta) * np.cos(phi) + np.sin(phi)]
        ) / np.sqrt(2)
        assert np.allclose(res, expected, tol)

    def test_projector_expectation(self, theta, phi, qubit_device, tol):
        """Test that Projector variance value is correct"""
        n_qubits = 2
        dev_def = qml.device("default.qubit", wires=n_qubits)
        dev = qubit_device(wires=n_qubits)

        if "Projector" not in dev.observables:
            pytest.skip("Device does not support the Projector observable.")

        init_state = np.random.rand(2**n_qubits) + 1j * np.random.rand(2**n_qubits)
        init_state /= np.sqrt(np.dot(np.conj(init_state), init_state))
        obs = qml.Projector(np.array([0, 1, 0, 0]) / np.sqrt(2), wires=[0, 1])

        def circuit():
            qml.StatePrep(init_state, wires=range(n_qubits))
            qml.RY(theta, wires=[0])
            qml.RY(phi, wires=[1])
            qml.CNOT(wires=[0, 1])
            return qml.expval(obs)

        circ = qml.QNode(circuit, dev)
        circ_def = qml.QNode(circuit, dev_def)
        assert np.allclose(circ(), circ_def(), tol)

    @pytest.mark.parametrize("n_wires", range(1, 7))
    def test_hermitian_expectation(self, n_wires, theta, phi, qubit_device, tol):
        """Test that Hermitian expectation value is correct"""
        n_qubits = 7
        dev_def = qml.device("default.qubit", wires=n_qubits)
        dev = qubit_device(wires=n_qubits)

        m = 2**n_wires
        U = np.random.rand(m, m) + 1j * np.random.rand(m, m)
        U = U + np.conj(U.T)
        wires = list(range((n_qubits - n_wires), (n_qubits - n_wires) + n_wires))
        perms = list(itertools.permutations(wires))
        init_state = np.random.rand(2**n_qubits) + 1j * np.random.rand(2**n_qubits)
        init_state /= np.sqrt(np.dot(np.conj(init_state), init_state))
        if n_wires > 4:
            perms = perms[0::30]
        for perm in perms:
            obs = qml.Hermitian(U, wires=perm)

            def circuit():
                qml.StatePrep(init_state, wires=range(n_qubits))
                qml.RY(theta, wires=[0])
                qml.RY(phi, wires=[1])
                qml.CNOT(wires=[0, 1])
                return qml.expval(obs)

            circ = qml.QNode(circuit, dev)
            circ_def = qml.QNode(circuit, dev_def)
            assert np.allclose(circ(), circ_def(), tol)


@pytest.mark.parametrize("diff_method", ("parameter-shift", "adjoint"))
class TestExpOperatorArithmetic:
    """Test integration of lightning with SProd, Prod, and Sum."""

    def test_sprod(self, diff_method, qubit_device):
        """Test the `SProd` class with lightning qubit."""

        dev = qubit_device(wires=2)
        if diff_method == "adjoint" and dev.short_name == "lightning.qubit2":
            return

        @qml.qnode(dev, diff_method=diff_method)
        def circuit(x):
            qml.RX(x, wires=0)
            return qml.expval(qml.s_prod(0.5, qml.PauliZ(0)))

        x = qml.numpy.array(0.123, requires_grad=True)
        res = circuit(x)
        assert qml.math.allclose(res, 0.5 * np.cos(x))

        g = qml.grad(circuit)(x)
        expected_grad = -0.5 * np.sin(x)
        assert qml.math.allclose(g, expected_grad)

    def test_prod(self, diff_method, qubit_device):
        """Test the `Prod` class with lightning qubit."""

        dev = qubit_device(wires=2)
        if diff_method == "adjoint" and dev.short_name == "lightning.qubit2":
            return

        @qml.qnode(dev, diff_method=diff_method)
        def circuit(x):
            qml.RX(x, wires=0)
            qml.Hadamard(1)
            qml.PauliZ(1)
            return qml.expval(qml.prod(qml.PauliZ(0), qml.PauliX(1)))

        x = qml.numpy.array(0.123, requires_grad=True)
        res = circuit(x)
        assert qml.math.allclose(res, -np.cos(x))

        g = qml.grad(circuit)(x)
        expected_grad = np.sin(x)
        assert qml.math.allclose(g, expected_grad)

    def test_sum(self, diff_method, qubit_device):
        """Test the `Sum` class with lightning qubit."""

        dev = qubit_device(wires=2)
        if diff_method == "adjoint" and dev.short_name == "lightning.qubit2":
            return

        @qml.qnode(dev, diff_method=diff_method)
        def circuit(x, y):
            qml.RX(x, wires=0)
            qml.RY(y, wires=1)
            return qml.expval(qml.sum(qml.PauliZ(0), qml.PauliX(1)))

        x = qml.numpy.array(-3.21, requires_grad=True)
        y = qml.numpy.array(2.34, requires_grad=True)
        res = circuit(x, y)
        assert qml.math.allclose(res, np.cos(x) + np.sin(y))

        g = qml.grad(circuit)(x, y)
        expected = (-np.sin(x), np.cos(y))
        assert qml.math.allclose(g, expected)

    def test_integration(self, diff_method, qubit_device):
        """Test a Combination of `Sum`, `SProd`, and `Prod`."""

        obs = qml.sum(qml.s_prod(2.3, qml.PauliZ(0)), -0.5 * qml.prod(qml.PauliY(0), qml.PauliZ(1)))

        dev = qubit_device(wires=2)
        if diff_method == "adjoint" and dev.short_name == "lightning.qubit2":
            return

        @qml.qnode(dev, diff_method=diff_method)
        def circuit(x, y):
            qml.RX(x, wires=0)
            qml.RY(y, wires=1)
            return qml.expval(obs)

        x = qml.numpy.array(0.654, requires_grad=True)
        y = qml.numpy.array(-0.634, requires_grad=True)

        res = circuit(x, y)
        expected = 2.3 * np.cos(x) + 0.5 * np.sin(x) * np.cos(y)
        assert qml.math.allclose(res, expected)

        g = qml.grad(circuit)(x, y)
        expected = (-2.3 * np.sin(x) + 0.5 * np.cos(y) * np.cos(x), -0.5 * np.sin(x) * np.sin(y))
        assert qml.math.allclose(g, expected)


@pytest.mark.skipif(LightningDevice._new_API, reason="Old API required")
@pytest.mark.parametrize("theta,phi,varphi", list(zip(THETA, PHI, VARPHI)))
class TestTensorExpval:
    """Test tensor expectation values"""

    def test_paulix_pauliy(self, theta, phi, varphi, qubit_device, tol):
        """Test that a tensor product involving PauliX and PauliY works
        correctly"""
        dev = qubit_device(wires=3)
        obs = qml.PauliX(0) @ qml.PauliY(2)
        ops = [
            qml.RX(theta, wires=[0]),
            qml.RX(phi, wires=[1]),
            qml.RX(varphi, wires=[2]),
            qml.CNOT(wires=[0, 1]),
            qml.CNOT(wires=[1, 2]),
        ]
        if ld._new_API:
            tape = qml.tape.QuantumScript(ops, [qml.expval(op=obs)])
            res = dev.execute(tape)
        else:
            dev.apply(ops, rotations=obs.diagonalizing_gates())
            res = dev.expval(obs)

        expected = np.sin(theta) * np.sin(phi) * np.sin(varphi)

        assert np.allclose(res, expected, atol=tol)

    def test_pauliz_identity(self, theta, phi, varphi, qubit_device, tol):
        """Test that a tensor product involving PauliZ and Identity works
        correctly"""
        dev = qubit_device(wires=3)
        obs = qml.PauliZ(0) @ qml.Identity(1) @ qml.PauliZ(2)
        ops = [
            qml.RX(theta, wires=[0]),
            qml.RX(phi, wires=[1]),
            qml.RX(varphi, wires=[2]),
            qml.CNOT(wires=[0, 1]),
            qml.CNOT(wires=[1, 2]),
        ]
        if ld._new_API:
            tape = qml.tape.QuantumScript(ops, [qml.expval(op=obs)])
            res = dev.execute(tape)
        else:
            dev.apply(
                ops,
                rotations=obs.diagonalizing_gates(),
            )

            res = dev.expval(obs)

        expected = np.cos(varphi) * np.cos(phi)

        assert np.allclose(res, expected, tol)

    def test_pauliz_hadamard_pauliy(self, theta, phi, varphi, qubit_device, tol):
        """Test that a tensor product involving PauliZ and PauliY and Hadamard
        works correctly"""
        dev = qubit_device(wires=3)
        obs = qml.PauliZ(0) @ qml.Hadamard(1) @ qml.PauliY(2)
        ops = [
            qml.RX(theta, wires=[0]),
            qml.RX(phi, wires=[1]),
            qml.RX(varphi, wires=[2]),
            qml.CNOT(wires=[0, 1]),
            qml.CNOT(wires=[1, 2]),
        ]
        if ld._new_API:
            tape = qml.tape.QuantumScript(ops, [qml.expval(op=obs)])
            res = dev.execute(tape)
        else:
            dev.apply(
                ops,
                rotations=obs.diagonalizing_gates(),
            )
            res = dev.expval(obs)
        expected = -(np.cos(varphi) * np.sin(phi) + np.sin(varphi) * np.cos(theta)) / np.sqrt(2)

        assert np.allclose(res, expected, tol)<|MERGE_RESOLUTION|>--- conflicted
+++ resolved
@@ -19,22 +19,18 @@
 import numpy as np
 import pennylane as qml
 import pytest
-<<<<<<< HEAD
 from conftest import PHI, THETA, VARPHI
 from conftest import LightningDevice as ld
-=======
-from conftest import PHI, THETA, VARPHI, LightningDevice, device_name
-
-if LightningDevice._new_API and not LightningDevice._CPP_BINARY_AVAILABLE:
+
+if ld._new_API and not ld._CPP_BINARY_AVAILABLE:
     pytest.skip("No binary module found. Skipping.", allow_module_level=True)
->>>>>>> a3071d35
 
 
 @pytest.mark.parametrize("theta, phi", list(zip(THETA, PHI)))
 class TestExpval:
     """Test expectation values"""
 
-    @pytest.mark.skipif(LightningDevice._new_API, reason="Old API required")
+    @pytest.mark.skipif(ld._new_API, reason="Old API required")
     def test_identity_expectation(self, theta, phi, qubit_device, tol):
         """Test that identity expectation value (i.e. the trace) is 1"""
         dev = qubit_device(wires=3)
@@ -53,7 +49,7 @@
             res = np.array([dev.expval(O1), dev.expval(O2)])
         assert np.allclose(res, np.array([1, 1]), tol)
 
-    @pytest.mark.skipif(LightningDevice._new_API, reason="Old API required")
+    @pytest.mark.skipif(ld._new_API, reason="Old API required")
     def test_pauliz_expectation(self, theta, phi, qubit_device, tol):
         """Test that PauliZ expectation value is correct"""
         dev = qubit_device(wires=3)
@@ -73,7 +69,7 @@
             res = np.array([dev.expval(O1), dev.expval(O2)])
         assert np.allclose(res, np.array([np.cos(theta), np.cos(theta) * np.cos(phi)]), tol)
 
-    @pytest.mark.skipif(LightningDevice._new_API, reason="Old API required")
+    @pytest.mark.skipif(ld._new_API, reason="Old API required")
     def test_paulix_expectation(self, theta, phi, qubit_device, tol):
         """Test that PauliX expectation value is correct"""
         dev = qubit_device(wires=3)
@@ -96,7 +92,7 @@
             res, np.array([np.sin(theta) * np.sin(phi), np.sin(phi)], dtype=dev.C_DTYPE), tol * 10
         )
 
-    @pytest.mark.skipif(LightningDevice._new_API, reason="Old API required")
+    @pytest.mark.skipif(ld._new_API, reason="Old API required")
     def test_pauliy_expectation(self, theta, phi, qubit_device, tol):
         """Test that PauliY expectation value is correct"""
         dev = qubit_device(wires=3)
@@ -117,7 +113,7 @@
             res = np.array([dev.expval(O1), dev.expval(O2)])
         assert np.allclose(res, np.array([0, -np.cos(theta) * np.sin(phi)]), tol)
 
-    @pytest.mark.skipif(LightningDevice._new_API, reason="Old API required")
+    @pytest.mark.skipif(ld._new_API, reason="Old API required")
     def test_hadamard_expectation(self, theta, phi, qubit_device, tol):
         """Test that Hadamard expectation value is correct"""
         dev = qubit_device(wires=3)
@@ -204,8 +200,6 @@
         """Test the `SProd` class with lightning qubit."""
 
         dev = qubit_device(wires=2)
-        if diff_method == "adjoint" and dev.short_name == "lightning.qubit2":
-            return
 
         @qml.qnode(dev, diff_method=diff_method)
         def circuit(x):
@@ -224,8 +218,6 @@
         """Test the `Prod` class with lightning qubit."""
 
         dev = qubit_device(wires=2)
-        if diff_method == "adjoint" and dev.short_name == "lightning.qubit2":
-            return
 
         @qml.qnode(dev, diff_method=diff_method)
         def circuit(x):
@@ -246,8 +238,6 @@
         """Test the `Sum` class with lightning qubit."""
 
         dev = qubit_device(wires=2)
-        if diff_method == "adjoint" and dev.short_name == "lightning.qubit2":
-            return
 
         @qml.qnode(dev, diff_method=diff_method)
         def circuit(x, y):
@@ -270,8 +260,6 @@
         obs = qml.sum(qml.s_prod(2.3, qml.PauliZ(0)), -0.5 * qml.prod(qml.PauliY(0), qml.PauliZ(1)))
 
         dev = qubit_device(wires=2)
-        if diff_method == "adjoint" and dev.short_name == "lightning.qubit2":
-            return
 
         @qml.qnode(dev, diff_method=diff_method)
         def circuit(x, y):
@@ -291,7 +279,7 @@
         assert qml.math.allclose(g, expected)
 
 
-@pytest.mark.skipif(LightningDevice._new_API, reason="Old API required")
+@pytest.mark.skipif(ld._new_API, reason="Old API required")
 @pytest.mark.parametrize("theta,phi,varphi", list(zip(THETA, PHI, VARPHI)))
 class TestTensorExpval:
     """Test tensor expectation values"""
