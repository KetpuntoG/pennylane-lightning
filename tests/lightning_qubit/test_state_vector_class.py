--- conflicted
+++ resolved
@@ -28,14 +28,8 @@
     from pennylane_lightning.lightning_qubit._state_vector import LightningStateVector
 
 if device_name == "lightning.kokkos":
-<<<<<<< HEAD
     from pennylane_lightning.lightning_kokkos._state_vector import LightningStateVector
-=======
-    pytest.skip("Kokkos new API in WIP.  Skipping.", allow_module_level=True)
-
-if device_name != "lightning.qubit":
-    pytest.skip("Exclusive tests for lightning.qubit. Skipping.", allow_module_level=True)
->>>>>>> fd022140
+    
 
 if device_name != "lightning.qubit" and device_name != "lightning.kokkos":
     pytest.skip(
