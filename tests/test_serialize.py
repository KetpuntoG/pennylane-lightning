--- conflicted
+++ resolved
@@ -82,13 +82,10 @@
 
     wires_dict = {i: i for i in range(10)}
 
-<<<<<<< HEAD
-=======
-    @pytest.mark.skipif(
-        "ObsStructC128" and "ObsStructC64" not in dir(pennylane_lightning.lightning_qubit_ops),
-        reason="ObsStructC128 and ObsStructC64 are required",
-    )
->>>>>>> 364cfe40
+    @pytest.mark.skipif(
+        "ObsStructC128" and "ObsStructC64" not in dir(pennylane_lightning.lightning_qubit_ops),
+        reason="ObsStructC128 and ObsStructC64 are required",
+    )
     @pytest.mark.parametrize("ObsFunc", [ObsStructC128, ObsStructC64])
     def test_basic_return(self, monkeypatch, ObsFunc):
         """Test expected serialization for a simple return"""
@@ -110,13 +107,10 @@
 
         assert s == s_expected
 
-<<<<<<< HEAD
-=======
-    @pytest.mark.skipif(
-        "ObsStructC128" and "ObsStructC64" not in dir(pennylane_lightning.lightning_qubit_ops),
-        reason="ObsStructC128 and ObsStructC64 are required",
-    )
->>>>>>> 364cfe40
+    @pytest.mark.skipif(
+        "ObsStructC128" and "ObsStructC64" not in dir(pennylane_lightning.lightning_qubit_ops),
+        reason="ObsStructC128 and ObsStructC64 are required",
+    )
     @pytest.mark.parametrize("ObsFunc", [ObsStructC128, ObsStructC64])
     def test_tensor_return(self, monkeypatch, ObsFunc):
         """Test expected serialization for a tensor product return"""
@@ -138,13 +132,10 @@
 
         assert s == s_expected
 
-<<<<<<< HEAD
-=======
-    @pytest.mark.skipif(
-        "ObsStructC128" and "ObsStructC64" not in dir(pennylane_lightning.lightning_qubit_ops),
-        reason="ObsStructC128 and ObsStructC64 are required",
-    )
->>>>>>> 364cfe40
+    @pytest.mark.skipif(
+        "ObsStructC128" and "ObsStructC64" not in dir(pennylane_lightning.lightning_qubit_ops),
+        reason="ObsStructC128 and ObsStructC64 are required",
+    )
     @pytest.mark.parametrize("ObsFunc", [ObsStructC128, ObsStructC64])
     def test_tensor_non_tensor_return(self, monkeypatch, ObsFunc):
         """Test expected serialization for a mixture of tensor product and non-tensor product
@@ -173,13 +164,11 @@
         assert s[0][0] == s_expected[0]
         assert s[1][0] == s_expected[1]
 
-<<<<<<< HEAD
-=======
-    @pytest.mark.skipif(
-        "ObsStructC128" and "ObsStructC64" not in dir(pennylane_lightning.lightning_qubit_ops),
-        reason="ObsStructC128 and ObsStructC64 are required",
-    )
->>>>>>> 364cfe40
+
+    @pytest.mark.skipif(
+        "ObsStructC128" and "ObsStructC64" not in dir(pennylane_lightning.lightning_qubit_ops),
+        reason="ObsStructC128 and ObsStructC64 are required",
+    )
     @pytest.mark.parametrize("ObsFunc", [ObsStructC128, ObsStructC64])
     def test_hermitian_return(self, monkeypatch, ObsFunc):
         """Test expected serialization for a Hermitian return"""
@@ -203,13 +192,10 @@
         assert np.allclose(s[1], s_expected[1])
         assert s[2] == s_expected[2]
 
-<<<<<<< HEAD
-=======
-    @pytest.mark.skipif(
-        "ObsStructC128" and "ObsStructC64" not in dir(pennylane_lightning.lightning_qubit_ops),
-        reason="ObsStructC128 and ObsStructC64 are required",
-    )
->>>>>>> 364cfe40
+    @pytest.mark.skipif(
+        "ObsStructC128" and "ObsStructC64" not in dir(pennylane_lightning.lightning_qubit_ops),
+        reason="ObsStructC128 and ObsStructC64 are required",
+    )
     @pytest.mark.parametrize("ObsFunc", [ObsStructC128, ObsStructC64])
     def test_hermitian_tensor_return(self, monkeypatch, ObsFunc):
         """Test expected serialization for a Hermitian return"""
@@ -238,13 +224,10 @@
         assert np.allclose(s[1][1], s_expected[1][1])
         assert s[2] == s_expected[2]
 
-<<<<<<< HEAD
-=======
-    @pytest.mark.skipif(
-        "ObsStructC128" and "ObsStructC64" not in dir(pennylane_lightning.lightning_qubit_ops),
-        reason="ObsStructC128 and ObsStructC64 are required",
-    )
->>>>>>> 364cfe40
+    @pytest.mark.skipif(
+        "ObsStructC128" and "ObsStructC64" not in dir(pennylane_lightning.lightning_qubit_ops),
+        reason="ObsStructC128 and ObsStructC64 are required",
+    )
     @pytest.mark.parametrize("ObsFunc", [ObsStructC128, ObsStructC64])
     def test_mixed_tensor_return(self, monkeypatch, ObsFunc):
         """Test expected serialization for a mixture of Hermitian and Pauli return"""
@@ -268,13 +251,10 @@
         assert np.allclose(s[1][0], s_expected[1][0])
         assert s[2] == s_expected[2]
 
-<<<<<<< HEAD
-=======
-    @pytest.mark.skipif(
-        "ObsStructC128" and "ObsStructC64" not in dir(pennylane_lightning.lightning_qubit_ops),
-        reason="ObsStructC128 and ObsStructC64 are required",
-    )
->>>>>>> 364cfe40
+    @pytest.mark.skipif(
+        "ObsStructC128" and "ObsStructC64" not in dir(pennylane_lightning.lightning_qubit_ops),
+        reason="ObsStructC128 and ObsStructC64 are required",
+    )
     @pytest.mark.parametrize("ObsFunc", [ObsStructC128, ObsStructC64])
     def test_integration_c64(self, monkeypatch, ObsFunc):
         """Test for a comprehensive range of returns"""
@@ -317,13 +297,10 @@
                 assert np.allclose(v1, v2)
         assert all(s1[0][2] == s2[2] for s1, s2 in zip(s, s_expected))
 
-<<<<<<< HEAD
-=======
-    @pytest.mark.skipif(
-        "ObsStructC128" and "ObsStructC64" not in dir(pennylane_lightning.lightning_qubit_ops),
-        reason="ObsStructC128 and ObsStructC64 are required",
-    )
->>>>>>> 364cfe40
+    @pytest.mark.skipif(
+        "ObsStructC128" and "ObsStructC64" not in dir(pennylane_lightning.lightning_qubit_ops),
+        reason="ObsStructC128 and ObsStructC64 are required",
+    )
     @pytest.mark.parametrize("ObsFunc", [ObsStructC128, ObsStructC64])
     def test_integration_c128(self, monkeypatch, ObsFunc):
         """Test for a comprehensive range of returns"""
