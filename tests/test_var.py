--- conflicted
+++ resolved
@@ -65,17 +65,12 @@
             pytest.skip("Device does not support the Projector observable.")
 
         init_state = np.random.rand(2**n_qubits) + 1j * np.random.rand(2**n_qubits)
-<<<<<<< HEAD
-        init_state /= np.sqrt(np.dot(np.conj(init_state), init_state))
+        init_state /= np.linalg.norm(init_state)
         obs = (
             qml.Projector(np.array([0, 1, 0, 0]) / np.sqrt(2), wires=[0, 1])
             if device_name != "lightning.tensor"
             else qml.Projector(np.array([0, 1]) / np.sqrt(2), wires=[1])
         )
-=======
-        init_state /= np.linalg.norm(init_state)
-        obs = qml.Projector(np.array([0, 1, 0, 0]) / np.sqrt(2), wires=[0, 1])
->>>>>>> 23dc927f
 
         def circuit():
             qml.StatePrep(init_state, wires=range(n_qubits))
