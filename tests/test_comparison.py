--- conflicted
+++ resolved
@@ -110,15 +110,7 @@
     @pytest.mark.parametrize("wires", [2])
     @pytest.mark.parametrize(
         "lightning_dev_version",
-<<<<<<< HEAD
-        (
-            [lightning_backend_dev, lightning_backend_batch_obs_dev]
-            if device_name != "lightning.tensor"
-            else [lightning_backend_dev]
-        ),
-=======
         ([lightning_backend_dev, lightning_backend_batch_obs_dev]),
->>>>>>> e2cc361a
     )
     @pytest.mark.parametrize("num_threads", [1, 2])
     def test_two_qubit_circuit(
@@ -155,17 +147,8 @@
         default_state = default(qml.state)
 
         # pylint: disable=protected-access
-<<<<<<< HEAD
-        if device_name == "lightning.tensor":
-            lightning_state = dev_l._tensor_network.state
-            assert np.allclose(lightning_state, default_state)
-        else:
-            lightning_state = dev_l._statevector.state if dev_l._new_API else dev_l.state
-            assert np.allclose(lightning_state, default_state)
-=======
         lightning_state = dev_l._statevector.state if dev_l._new_API else dev_l.state
         assert np.allclose(lightning_state, default_state)
->>>>>>> e2cc361a
 
     @pytest.mark.skipif(
         device_name == "lightning.tensor",
@@ -175,15 +158,7 @@
     @pytest.mark.parametrize("wires", [3])
     @pytest.mark.parametrize(
         "lightning_dev_version",
-<<<<<<< HEAD
-        (
-            [lightning_backend_dev, lightning_backend_batch_obs_dev]
-            if device_name != "lightning.tensor"
-            else [lightning_backend_dev]
-        ),
-=======
         ([lightning_backend_dev, lightning_backend_batch_obs_dev]),
->>>>>>> e2cc361a
     )
     @pytest.mark.parametrize("num_threads", [1, 2])
     def test_three_qubit_circuit(
@@ -228,17 +203,8 @@
         default_state = default(qml.state)
 
         # pylint: disable=protected-access
-<<<<<<< HEAD
-        if device_name == "lightning.tensor":
-            lightning_state = dev_l._tensor_network.state
-            assert np.allclose(lightning_state, default_state)
-        else:
-            lightning_state = dev_l._statevector.state if dev_l._new_API else dev_l.state
-            assert np.allclose(lightning_state, default_state)
-=======
         lightning_state = dev_l._statevector.state if dev_l._new_API else dev_l.state
         assert np.allclose(lightning_state, default_state)
->>>>>>> e2cc361a
 
     @pytest.mark.skipif(
         device_name == "lightning.tensor",
@@ -248,15 +214,7 @@
     @pytest.mark.parametrize("wires", [4])
     @pytest.mark.parametrize(
         "lightning_dev_version",
-<<<<<<< HEAD
-        (
-            [lightning_backend_dev, lightning_backend_batch_obs_dev]
-            if device_name != "lightning.tensor"
-            else [lightning_backend_dev]
-        ),
-=======
         ([lightning_backend_dev, lightning_backend_batch_obs_dev]),
->>>>>>> e2cc361a
     )
     @pytest.mark.parametrize("num_threads", [1, 2])
     def test_four_qubit_circuit(
@@ -306,17 +264,8 @@
         default_state = default(qml.state)
 
         # pylint: disable=protected-access
-<<<<<<< HEAD
-        if device_name == "lightning.tensor":
-            lightning_state = dev_l._tensor_network.state
-            assert np.allclose(lightning_state, default_state)
-        else:
-            lightning_state = dev_l._statevector.state if dev_l._new_API else dev_l.state
-            assert np.allclose(lightning_state, default_state)
-=======
         lightning_state = dev_l._statevector.state if dev_l._new_API else dev_l.state
         assert np.allclose(lightning_state, default_state)
->>>>>>> e2cc361a
 
     @pytest.mark.skipif(
         device_name == "lightning.tensor",
